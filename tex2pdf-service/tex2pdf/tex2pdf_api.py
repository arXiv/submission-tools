--- conflicted
+++ resolved
@@ -122,78 +122,6 @@
     V2 = 2
 
 
-<<<<<<< HEAD
-=======
-def determine_compilation_system(ts: int | None, texlive_version: int | None) -> str:
-    """Determine the compilation system based on TEX2PDF_SCOPES and the given arXiv ID."""
-    logger = get_logger()
-    # texlive_version takes priority:
-    if texlive_version is not None:
-        if str(texlive_version) == TEXLIVE_BASE_RELEASE:
-            # the requested version is the one included in the current docker image
-            return "current"
-        # if we have a texlive version, we can use it to determine the
-        # compilation system.
-        # We assume that our keys are called "tl2025" etc
-        tlver = f"tl{texlive_version}"
-        logger.debug("Using texlive version %s to determine compilation system", texlive_version)
-        if tlver in TEX2PDF_KEYS_TO_URLS:
-            return TEX2PDF_KEYS_TO_URLS[tlver]
-        else:
-            raise ValueError(f"Undefined TeX Live version requested in ZZRM: {tlver}")
-    # we need to look into identifier
-    # and select either local _generate_pdf or remote depending on the
-    # time frame
-    # Input comes from an environment variable
-    # TEX2PDF_DATE_SCOPES="tetex2:CUTOF1:tetex3:CUTOF1:tl2009:...:CUTOFN:tl2023"
-    # with the interpretations:
-    # - submission date < CUTOF1 -> use tetex2
-    # - CUTOF1 <= submission date < CUTOF2 -> use tetex3
-    # ...
-    # - CUTOFEND <= submission date -> use tl2023
-    # Format of CUTOVERXXX: epoch seconds!
-    # all of the following is only necessary if we actually have multiple
-    # TeX systems running
-    if TEX2PDF_SCOPES != "" and ts is not None:
-        scope_list: list[str] = TEX2PDF_SCOPES.split(":")
-        if len(scope_list) % 2:
-            # uneven length is not good
-            raise ValueError(f"Invalid scope definition: {scope_list}")
-        # check for correct format and ordering!
-        last_date: float = 0
-        for tex_key, cut_of_day in [scope_list[i : i + 2] for i in range(len(scope_list))[::2]]:
-            if tex_key not in TEX2PDF_KEYS_TO_URLS.keys():
-                raise ValueError(f"Invalid tex key: {tex_key}")
-            curr_date: float = float(cut_of_day)
-            if curr_date < last_date:
-                raise ValueError(f"Invalid scope definition, not increasing time stamps: {scope_list}")
-            last_date = curr_date
-        # if we have no ts, we can only use the current system
-        if ts is None:
-            return "current"
-        tex_system_key: str | None = None
-        for tex_key, cut_of_day in [scope_list[i : i + 2] for i in range(len(scope_list))[::2]]:
-            logger.debug("Checking submission date against curdate: %s", cut_of_day)
-            curr_date = float(cut_of_day)
-            if ts < curr_date:
-                tex_system_key = tex_key
-                break
-        if tex_system_key is None:
-            tex_system_key = "current"
-    else:
-        # no compilation services defined, we always use current
-        tex_system_key = "current"
-    logger.debug("Detected tex system: %s", tex_system_key)
-    if tex_system_key == "current":
-        compile_service = tex_system_key
-    else:
-        # we already checked above that all entries in the scope list are
-        # available in the GEN_PDF_KEYS_TO_URLS hash.
-        compile_service = TEX2PDF_KEYS_TO_URLS[tex_system_key]
-    return compile_service
-
-
->>>>>>> df6d68fc
 @app.get("/", response_class=HTMLResponse)
 def healthcheck() -> str:
     """Health check endpoint."""
@@ -389,8 +317,10 @@
     watermark_link: str | None = None,
     auto_detect: bool = False,
     hide_anc_dir: bool = False,
-    log_extra: dict[str, typing.Any] = {},
+    log_extra=None,
 ) -> Response:
+    if log_extra is None:
+        log_extra = {}
     status_code, msg_file = submit_tarball(
         compile_service=compile_service,
         tempdir=tempdir,
@@ -409,12 +339,12 @@
     if status_code == 200:
         headers = {
             "Content-Type": "application/gzip",
-            "Content-Disposition": f"attachment; filename={out_filename}",
+            "Content-Disposition": f"attachment; filename={os.path.basename(msg_file)}",
         }
         content = open(msg_file, "rb")
         return GzipResponse(content, headers=headers, background=closer(content, source, log_extra))
     else:
-        return JSONResponse(status_code=status_code, content={"message": msg})
+        return JSONResponse(status_code=status_code, content={"message": msg_file})
 
 
 def _convert_pdf_current(
