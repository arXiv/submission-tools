"""
compile_submissions.

Given submissions directory, sends them to tex2pdf API, gets the outcome back and
writes it out to "outcomes" subdirectory of give submissions directory.

eg:
python3 compile_submissions.py compile ~/tarballs

When the outcome exists, the submission compilation skips the tarball.

The default endpoint is `http://localhost:6301/convert/`.

"harvest" command opens up the outcome and stores outcome in a sqlite3 database named "score.db"

python3 compile_submissions.py harvest --purge-fails=true ~/tarballs

which in turn creates or updates "score.db".

For example,
sqlite3 score.db 'select outcome from score where not success' > bad.txt

gives you the all of outcome json files to single file once you run the harvest.
"""

import hashlib
import json
import logging
import os
import sqlite3
import tarfile
import threading
from multiprocessing.pool import ThreadPool
from sqlite3 import Connection

import click
from tex2pdf.remote_call import service_process_tarball
from tqdm import tqdm

logging.basicConfig(level=logging.DEBUG, format="%(asctime)s %(levelname)s: %(message)s")

thread_local = threading.local()


def score_db(score_path: str) -> Connection:
    """Open scorecard database."""
    db = sqlite3.connect(score_path)
    db.execute(
        "create table if not exists score (source varchar primary key, outcome TEXT, "
        "arxivfiles TEXT, clsfiles TEXT, styfiles TEXT, pdf varchar, pdfchecksum TEXT, status int, success bool)"
    )
    db.execute("create table if not exists touched (filename varchar primary key)")
    return db


@click.group()
def cli() -> None:
    pass


def tarball_to_outcome_path(tarball: str) -> str:
    """Map tarball to outcome file path."""
    parent_dir, filename = os.path.split(tarball)
    stem = filename[:-7]
    return os.path.join(parent_dir, "outcomes", "outcome-" + stem + ".tar.gz")


def get_outcome_meta_and_files_info(outcome_file: str) -> tuple[dict, list[str], list[str], list[str], str]:
    """Open a compressed outcome tar archive and get the metadata."""
    meta = {}
    files = set()
    clsfiles = set()
    styfiles = set()
    with tarfile.open(outcome_file, "r:gz") as outcome:
        for name in outcome.getnames():
            if name.startswith("outcome-") and name.endswith(".json"):
                meta_contents = outcome.extractfile(name)
                if meta_contents:
                    meta.update(json.load(meta_contents))
            if name.endswith(".fls"):
                files_fd = outcome.extractfile(name)
                for files_line in files_fd.readlines():
                    filename = files_line.decode("utf-8").strip()
                    if (
                        filename.startswith("INPUT /usr/local/texlive/2023/texmf-arxiv")
                        or filename.startswith("INPUT /usr/local/texlive/2024/texmf-arxiv")
                        or filename.startswith("INPUT /usr/local/texlive/2023/texmf-local")
                        or filename.startswith("INPUT /usr/local/texlive/2024/texmf-local")
                    ):
                        files.add(
                            filename.split()[1]
                            .removeprefix("/usr/local/texlive/2023/")
                            .removeprefix("/usr/local/texlive/2024/")
                        )
                    # only collect class and style files from the texlive tree, not files included in the submission
                    elif filename.startswith("INPUT /usr/local/texlive/") and filename.endswith(".cls"):
                        clsfiles.add(
                            filename.split()[1]
                            .removeprefix("/usr/local/texlive/2023/")
                            .removeprefix("/usr/local/texlive/2024/")
                        )
                    elif filename.startswith("INPUT /usr/local/texlive/") and filename.endswith(".sty"):
                        styfiles.add(
                            filename.split()[1]
                            .removeprefix("/usr/local/texlive/2023/")
                            .removeprefix("/usr/local/texlive/2024/")
                        )
        arxiv_id = meta.get("arxiv_id")
        pdfchecksum = hashlib.sha256()
        for name in outcome.getnames():
            if name == f"out/{arxiv_id}.pdf":
                pdffile = outcome.extractfile(name)
                pdfchecksum.update(pdffile.read())
        # this is the checksum of the empty hash
        pdfchecksum_digest = pdfchecksum.hexdigest()
        if pdfchecksum_digest == "e3b0c44298fc1c149afbf4c8996fb92427ae41e4649b934ca495991b7852b855":
            pdfchecksum_digest = ""

    return meta, list(files), list(clsfiles), list(styfiles), pdfchecksum_digest


@cli.command()
@click.argument("submissions", nargs=1)
@click.option("--service", default="http://localhost:6301/convert/")
@click.option("--score", default="score.db", help="Score card db path")
@click.option("--tex2pdf-timeout", default=100, help="timeout passed to tex2pdf")
@click.option("--post-timeout", default=600, help="timeout for the complete post")
@click.option("--threads", default=64, help="Number of threads requested for threadpool")
<<<<<<< HEAD
@click.option("--auto-detect", default=True, help="Use preflight for ZZRM generation")
def compile(submissions: str, service: str, score: str, tex2pdf_timeout: int, post_timeout: int, threads: int, auto_detect: bool) -> None:
=======
@click.option("--auto-detect", is_flag=True, help="Auto detect ZZRM")
def compile(
    submissions: str, service: str, score: str, tex2pdf_timeout: int, post_timeout: int, threads: int, auto_detect: bool
) -> None:
>>>>>>> c87d3ee8
    """Compile submissions in a directory."""

    def local_submit_tarball(tarball: str) -> None:
        outcome_file = tarball_to_outcome_path(tarball)
        try:
            service_process_tarball(
                service, tarball, outcome_file, tex2pdf_timeout, post_timeout, auto_detect=auto_detect
            )
        except FileExistsError:
            logging.info(f"Not recreating already existing {outcome_file}.")
            pass

    source_dir = os.path.expanduser(submissions)
    tarballs = [
        os.path.join(source_dir, tarball)
        for tarball in os.listdir(source_dir)
        if tarball.endswith(".tar.gz") and not tarball.startswith("outcome-")
    ]
    logging.info("Got %d tarballs", len(tarballs))
    with ThreadPool(processes=int(threads)) as pool:
        pool.map(local_submit_tarball, tarballs)
    logging.info("Finished")


@cli.command("harvest")
@click.argument("submissions", nargs=1)
@click.option("--score", default="score.db", help="Score card db path")
@click.option("--update", default=False, help="Update scores")
@click.option("--purge-failed", default=False, help="Purge failed outcomes")
def register_outcomes(submissions: str, score: str, update: bool, purge_failed: bool) -> None:
    """Register the outcomes to a score card db."""
    submissions = os.path.expanduser(submissions)
    sdb = score_db(score)
    outcomes_dir = os.path.join(submissions, "outcomes")
    if not os.path.exists(outcomes_dir):
        logging.error("No outcomes")
        return

    tarballs = [tgz for tgz in os.listdir(submissions) if tgz.endswith(".tar.gz")]
    logging.info("Got %d tarballs", len(tarballs))
    skipped = 0
    updated = 0
    good = 0
    for tarball in tqdm(tarballs):
        tarball_path = os.path.join(submissions, tarball)
        if not update:
            # If the success is already reported, no need to update
            cursor = sdb.cursor()
            cursor.execute("select success from score where source = ?", (tarball_path,))
            row = cursor.fetchone()
            cursor.close()
            if row is not None:
                success_in_db = row[0]
                if success_in_db and not update:
                    skipped += 1
                    continue

        outcome_file = tarball_to_outcome_path(tarball_path)
        if os.path.exists(outcome_file):
            try:
                meta, files, clsfiles, styfiles, pdfchecksum = get_outcome_meta_and_files_info(outcome_file)
                pdf_file = meta.get("pdf_file")
            except Exception as exc:
                logging.warning("%s: %s - deleting outcome", outcome_file, str(exc))
                os.unlink(outcome_file)
                skipped += 1
                continue
        else:
            skipped += 1
            continue
        success = meta.get("status") == "success"
        # Upsert the result
        cursor = sdb.cursor()
        cursor.execute("begin")
        cursor.execute(
            "insert into score (source, outcome, arxivfiles, clsfiles, styfiles, pdf, pdfchecksum, success)"
            " values (?, ?, ?, ?, ?, ?, ?, ?)"
            " on conflict(source) do update set outcome=excluded.outcome, arxivfiles=excluded.arxivfiles,"
            " clsfiles=excluded.clsfiles, styfiles=excluded.styfiles, pdf=excluded.pdf,"
            " pdfchecksum=excluded.pdfchecksum, success=excluded.success",
            (
                tarball_path,
                json.dumps(meta, indent=2),
                json.dumps(files, indent=2),
                json.dumps(clsfiles, indent=2),
                json.dumps(styfiles, indent=2),
                pdf_file,
                pdfchecksum,
                success,
            ),
        )
        cursor.executemany("insert or ignore into touched(filename) values (?) ", [(filename,) for filename in files])
        cursor.execute("commit")
        cursor.close()

        updated += 1
        if success:
            good += 1
        elif purge_failed:
            if os.path.exists(outcome_file):
                os.unlink(outcome_file)
    logging.info(
        "Total: %d, skipped: %d, updated: %d, good: %d, bad: %d",
        len(tarballs),
        skipped,
        updated,
        good,
        len(tarballs) - skipped - good,
    )


def find_tex_errors(outcome):
    arxiv_id = outcome.get("arxiv_id")
    for converter in outcome.get("converters", []):
        for run in converter.get("runs", []):
            for tex_log in run.get("log", "").splitlines():
                if tex_log.find("LaTeX Error: File") >= 0:
                    print(f"{arxiv_id}; {tex_log}")


@cli.command("extract-errors")
@click.option("--score", default="score.db", help="Score card db path")
def extract_tex_errors(score):
    sdb = score_db(score)
    cursor = sdb.cursor()
    try:
        cursor.execute("SELECT outcome FROM score")
        for row in cursor.fetchall():
            # Parse the outcome column (assumed to be in JSON format) from the current row
            outcome = json.loads(row[0])
            find_tex_errors(outcome)
    except sqlite3.Error as e:
        logging.error(f"Database error: {e}")
    except Exception as e:
        logging.error(f"Exception in _query: {e}")

    finally:
        sdb.close()


if __name__ == "__main__":
    cli()<|MERGE_RESOLUTION|>--- conflicted
+++ resolved
@@ -126,15 +126,10 @@
 @click.option("--tex2pdf-timeout", default=100, help="timeout passed to tex2pdf")
 @click.option("--post-timeout", default=600, help="timeout for the complete post")
 @click.option("--threads", default=64, help="Number of threads requested for threadpool")
-<<<<<<< HEAD
-@click.option("--auto-detect", default=True, help="Use preflight for ZZRM generation")
-def compile(submissions: str, service: str, score: str, tex2pdf_timeout: int, post_timeout: int, threads: int, auto_detect: bool) -> None:
-=======
-@click.option("--auto-detect", is_flag=True, help="Auto detect ZZRM")
+@click.option("--auto-detect", is_flag=True, help="Use preflight for ZZRM generation")
 def compile(
     submissions: str, service: str, score: str, tex2pdf_timeout: int, post_timeout: int, threads: int, auto_detect: bool
 ) -> None:
->>>>>>> c87d3ee8
     """Compile submissions in a directory."""
 
     def local_submit_tarball(tarball: str) -> None:
