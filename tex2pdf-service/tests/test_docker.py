import logging
import os
import shutil
import subprocess

import pymupdf
import pytest
import requests
from conftest import _check_docker_api_ready, _start_docker_container, submit_file, submit_tarball
from tex2pdf.converter_driver import RemoteConverterDriver
from tex2pdf.tarball import unpack_tarball
from tex2pdf_tools.zerozeroreadme import ZZRM_CURRENT_VERSION

PORT_2023 = 33031
# default proxy is TL2025
# since we run --network host for tl2025 docker, the app listens on the internal port
PORT_DEFAULT = 8080
SELF_DIR = os.path.abspath(os.path.dirname(__file__))

TL2023_CUTOFF = 1748736000
TL2023_TS = TL2023_CUTOFF - 100


<<<<<<< HEAD
=======
def submit_tarball(
    service: str,
    tarball: str,
    outcome_file: str,
    tex2pdf_timeout: int = 300,
    post_timeout: int = 300,
    json_response: bool = False,
    api_args: dict = {},
) -> tuple[None | dict, int]:
    meta = None
    params_dict = {"timeout": tex2pdf_timeout}
    params_dict.update(api_args)
    url = f"{service}/"
    logging.debug(f"Submitting {service} with params {params_dict} and tarball {tarball}")
    with open(tarball, "rb") as data_fd:
        uploading = {"incoming": (os.path.basename(tarball), data_fd, "application/gzip")}
        while True:
            try:
                res = requests.post(
                    url, files=uploading, timeout=post_timeout, allow_redirects=False, params=params_dict
                )
                logging.debug(f"Posted to {res.url}")
                status_code = res.status_code
                if status_code == 504:
                    logging.warning("Got 504 for %s", service)
                    time.sleep(1)
                    continue

                if status_code == 200:
                    if res.content:
                        if json_response:
                            return json.loads(res.content), 200
                        else:
                            os.makedirs(os.path.dirname(outcome_file), exist_ok=True)
                            with open(outcome_file, "wb") as out:
                                out.write(res.content)
                            meta, lines, clsfiles, styfiles, pdfchecksum, _ = get_outcome_meta_and_files_info(
                                outcome_file
                            )

                else:
                    logging.warning("%s: status code %d, %s", url, status_code, res.text)
                    # load "message" from response
                    data = res.json()
                    return data["message"], status_code

            except TimeoutError:
                logging.warning("%s: Connection timed out", tarball)
                status_code = 500

            except Exception as exc:
                logging.warning("%s: %s", tarball, str(exc))
                status_code = 500

            break

    return meta, status_code


def submit_file(
    service: str,
    fname: str,
    outcome_file: str,
    tex2pdf_timeout: int = 30,
    post_timeout: int = 10,
    json_response: bool = False,
    api_args: dict = {},
) -> int:
    params_dict = {}
    params_dict.update(api_args)
    params = urllib.parse.urlencode(params_dict)
    url = f"{service}/?{params}"
    with open(fname, "rb") as data_fd:
        uploading = {"incoming": (os.path.basename(fname), data_fd, "application/pdf")}
        while True:
            try:
                res = requests.post(url, files=uploading, timeout=post_timeout, allow_redirects=False)
                status_code = res.status_code
                if status_code == 504:
                    logging.warning("Got 504 for %s", service)
                    time.sleep(1)
                    continue

                if status_code == 200:
                    if res.content:
                        if json_response:
                            return json.loads(res.content), 200
                        else:
                            os.makedirs(os.path.dirname(outcome_file), exist_ok=True)
                            with open(outcome_file, "wb") as out:
                                out.write(res.content)

                else:
                    logging.warning("%s: status code %d", url, status_code)

            except TimeoutError:
                logging.warning("%s: Connection timed out", fname)
                status_code = 500

            except Exception as exc:
                logging.warning("%s: %s", fname, str(exc))
                status_code = 500

            break

    return status_code


def _start_docker_container(
    image_name: str, container_name: str, external_port: int, extra_args: list[str] = [], internal_port: int = 8080
):
    """Start the docker container if it is not already running."""
    # Start the container
    # fmt: off
    args = [
        "docker", "run",
        "--security-opt", "no-new-privileges=true",
        "--cpus", "1",
        "--rm", "-d",
        "-p", f"{external_port}:{internal_port}",
        "-e", f"PORT={internal_port}",
        "-e", "ENABLE_JS_CHECKS=1",
        *extra_args,
        "--name", container_name,
        image_name,
    ]
    # fmt: on
    docker = subprocess.run(args, encoding="utf-8", capture_output=True, check=False)
    if docker.returncode != 0:
        logging.error(f"tex2pdf container {container_name} did not start")


def _check_docker_api_ready(container_name: str, external_port: int):
    url = f"http://localhost:{external_port}"
    for _ in range(60):  # retries for 60 seconds
        try:
            response = requests.get(url)
            if response.status_code == 200:
                break
        except requests.ConnectionError:
            pass
        time.sleep(1)
    else:
        with open(f"{container_name}.log", "w", encoding="utf-8") as log:
            subprocess.call(["docker", "logs", container_name], stdout=log, stderr=log)
        raise RuntimeError(f"API at {container_name} did not start in time")


>>>>>>> 58e08831
@pytest.fixture(params=[None, TL2023_TS])
def ts(request):
    return request.param


@pytest.fixture(scope="module")
def docker_container(request):
    global PORT_2023  # noqa: PLW0603
    PORT_2023 = request.config.getoption("--docker-port-2023")

    image_2023_name = "public-tex2pdf-app-2023-2023-05-21"
    image_2025_name = "public-tex2pdf-app-2025-2025-08-03"
    container_2023_name = "test-arxiv-tex2pdf-2023"
    container_2025_name = "test-arxiv-tex2pdf-2025"

    if not request.config.getoption("--no-docker-setup"):
        subprocess.call(["docker", "kill", container_2023_name])
        subprocess.call(["docker", "kill", container_2025_name])

        # Make sure the container is the latest
        args = ["make", "app2023.docker", "app2025.docker"]
        make = subprocess.run(args, encoding="utf-8", capture_output=True, check=False)
        if make.returncode != 0:
            print(make.stdout)
            print(make.stderr)
            pass

        _start_docker_container(image_2023_name, container_2023_name, PORT_2023)
        # fmt: off
        # we cannot run the proxy under gvisor since the --network=host
        # somehow makes the service unavailable
        _start_docker_container(
            image_2025_name, container_2025_name, PORT_DEFAULT,
            extra_args=[
                "--network", "host",
                "--env",     "TEX2PDF_PROXY_RELEASE=1",
                "--env",     f"TEX2PDF_SCOPES=tl2023,autotex-tl2023:{TL2023_CUTOFF}",
                "--env",     f"TEX2PDF_KEYS_TO_URLS_tl2023=http://localhost:{PORT_2023}/convert/",
                "--env",     "TEX2PDF_KEYS_TO_URLS_autotex-tl2023=http://localhost:9999/no-such-autotex/",
            ],
            gvisor=False
        )
        # fmt: on

    _check_docker_api_ready(container_2023_name, PORT_2023)
    _check_docker_api_ready(container_2025_name, PORT_DEFAULT)

    # we test with 2024 as default entry point, and 2023 as fallback
    yield f"http://localhost:{PORT_DEFAULT}"

    if not request.config.getoption("--no-docker-setup") and not request.config.getoption("--keep-docker-running"):
        # Stop the container after tests
        with open(f"{container_2023_name}.log", "w", encoding="utf-8") as log:
            subprocess.call(["docker", "logs", container_2023_name], stdout=log, stderr=log)
        with open(f"{container_2025_name}.log", "w", encoding="utf-8") as log:
            subprocess.call(["docker", "logs", container_2025_name], stdout=log, stderr=log)
        subprocess.call(["docker", "kill", container_2023_name])
        subprocess.call(["docker", "kill", container_2025_name])


@pytest.mark.integration
def test_api_hello(docker_container):
    url = docker_container
    response = requests.get(url)
    if response.status_code != 200:
        print(response.content)
        pass
    assert response.status_code == 200
    pass


@pytest.mark.integration
def test_api_texlive_version_info(docker_container):
    url = docker_container
    response = requests.get(f"{url}/texlive/version")
    if response.status_code != 200:
        print(response.content)
    assert response.status_code == 200
    ret = response.json()
    assert ret["version"] == "2025"
    assert sorted(ret["proxy_version"]) == ["autotex-tl2023", "tl2023"]


# this test doesn't work with the remote compilation since the status changes from 500 to 400 ???
@pytest.mark.integration
def test_api_smoke(docker_container):
    """00README.XXX is bad, so make sure it does not die or anything."""
    url = docker_container + "/convert"
    tarball = os.path.join(SELF_DIR, "fixture/tarballs/test1/test1.tar.gz")
    outcome = os.path.join(SELF_DIR, "output/test1.outcome.tar.gz")
    meta, status = submit_tarball(url, tarball, outcome, api_args={"auto_detect": "true"})
    assert meta == "ZZRM cannot be loaded: Q"
    assert status == 422


@pytest.mark.integration
def test_api_git_hash(docker_container, ts):
    url = docker_container + "/convert"
    tarball = os.path.join(SELF_DIR, "fixture/tarballs/test2/test2.tar.gz")
    outcome = os.path.join(SELF_DIR, "output/test2.outcome.tar.gz")
    meta, status = submit_tarball(url, tarball, outcome, api_args={"auto_detect": "true", "ts": ts})
    assert meta is not None
    assert meta.get("version_info") is not None
    assert meta.get("version_info") != ""
    assert meta.get("version_info") != "tex2pdf:(unknown)"
    assert meta.get("version_info").startswith("tex2pdf:")


@pytest.mark.integration
def test_api_test2(docker_container, ts):
    url = docker_container + "/convert"
    tarball = os.path.join(SELF_DIR, "fixture/tarballs/test2/test2.tar.gz")
    outcome = os.path.join(SELF_DIR, "output/test2.outcome.tar.gz")
    meta, status = submit_tarball(url, tarball, outcome, api_args={"auto_detect": "true", "ts": ts})
    assert meta is not None
    assert meta.get("pdf_file") == "test2.pdf"
    assert meta.get("tex_files") == ["fake-file-2.tex"]
    # autotex says that the documents are combined alphabetically
    assert meta.get("documents") == ["out/fake-file-2.pdf"]


@pytest.mark.integration
def test_api_test3(docker_container, ts):
    url = docker_container + "/convert"
    tarball = os.path.join(SELF_DIR, "fixture/tarballs/test3/test3.tar.gz")
    outcome = os.path.join(SELF_DIR, "output/test3.outcome.tar.gz")
    meta, status = submit_tarball(url, tarball, outcome, api_args={"auto_detect": "true", "ts": ts})
    assert meta is not None
    assert meta.get("pdf_file") == "test3.pdf"
    assert meta.get("tex_files") == ["fake-file-2.tex", "fake-file-1.tex", "fake-file-3.tex"]
    assert meta.get("pdf_files") == ["fake-file-2.pdf", "fake-file-1.pdf", "fake-file-3.pdf"]
    # v2 keeps the order which is what we'd expect
    assert meta.get("documents") == ["out/fake-file-2.pdf", "out/fake-file-1.pdf", "out/fake-file-3.pdf"]


@pytest.mark.integration
def test_api_test4(docker_container, ts):
    url = docker_container + "/convert"
    tarball = os.path.join(SELF_DIR, "fixture/tarballs/test4/test4.tar.gz")
    outcome = os.path.join(SELF_DIR, "output/test4.outcome.tar.gz")
    meta, status = submit_tarball(url, tarball, outcome, api_args={"auto_detect": "true", "ts": ts})
    assert meta is not None
    assert meta.get("pdf_file") == "test4.pdf"
    assert meta.get("tex_files") == ["main.tex", "gdp.tex"]
    assert len(meta.get("converters", [])) == 2
    assert len(meta["converters"][0]["runs"]) == 4  # latex, latex, dvi2ps, ps2pdf


@pytest.mark.integration
def test_api_test_anc_ignore(docker_container, ts):
    url = docker_container + "/convert"
    tarball = os.path.join(SELF_DIR, "fixture/tarballs/test-anc-ignore/test-anc-ignore.tar.gz")
    outcome = os.path.join(SELF_DIR, "output/test-anc-ignore.outcome.tar.gz")
    meta, status = submit_tarball(
        url, tarball, outcome, api_args={"auto_detect": "true", "hide_anc_dir": "true", "ts": ts}
    )
    assert meta is not None
    assert meta.get("status") == "fail"


@pytest.mark.integration
def test_api_test_anc_ignore_no_ancfiles(docker_container, ts):
    url = docker_container + "/convert"
    tarball = os.path.join(SELF_DIR, "fixture/tarballs/test4/test4.tar.gz")
    outcome = os.path.join(SELF_DIR, "output/test4.outcome.tar.gz")
    meta, status = submit_tarball(
        url, tarball, outcome, api_args={"auto_detect": "true", "hide_anc_dir": "true", "ts": ts}
    )
    assert meta is not None
    assert meta.get("pdf_file") == "test4.pdf"
    assert meta.get("tex_files") == ["main.tex", "gdp.tex"]
    assert len(meta.get("converters", [])) == 2
    assert len(meta["converters"][0]["runs"]) == 4  # latex, latex, dvi2ps, ps2pdf


@pytest.mark.integration
def test_api_preflight(docker_container, ts):
    url = docker_container + "/convert"
    tarball = os.path.join(SELF_DIR, "fixture/tarballs/test3/test3.tar.gz")
    outcome = os.path.join(SELF_DIR, "output/test3.outcome.tar.gz")
    meta, status = submit_tarball(url, tarball, outcome, json_response=True, api_args={"preflight": "v2", "ts": ts})
    assert meta is not None
    assert meta.get("status").get("key") == "success"
    assert len(meta.get("detected_toplevel_files")) == 3
    assert sorted([f["filename"] for f in meta.get("detected_toplevel_files")]) == [
        "fake-file-1.tex",
        "fake-file-2.tex",
        "fake-file-3.tex",
    ]


@pytest.mark.integration
def test_remote2023(docker_container) -> None:
    tarball = os.path.join(SELF_DIR, "fixture/tarballs/test2/test2.tar.gz")
    out_dir = os.path.join(SELF_DIR, "output/test2-remote")
    url = docker_container + "/convert/"
    tag = os.path.basename(tarball)

    logging.debug("Before instantiating the RemoteConverterDriver")

    shutil.rmtree(out_dir, ignore_errors=True)

    converter = RemoteConverterDriver(url, 600, out_dir, tarball, use_addon_tree=False, tag=tag, auto_detect=True)
    logging.debug("Calling generate_pdf")
    pdf = converter.generate_pdf()
    assert os.path.isfile(f"{out_dir}/outcome-test2.json")
    assert os.path.isfile(f"{out_dir}/out/test2.pdf")
    assert pdf == "test2.pdf"


@pytest.mark.integration
def test_remote2023_anc_ignore(docker_container) -> None:
    tarball = os.path.join(SELF_DIR, "fixture/tarballs/test-anc-ignore/test-anc-ignore.tar.gz")
    out_dir = os.path.join(SELF_DIR, "output/test-anc-ignore-remote")
    url = docker_container + "/convert/"
    tag = os.path.basename(tarball)
    shutil.rmtree(out_dir, ignore_errors=True)
    converter = RemoteConverterDriver(
        url, 600, out_dir, tarball, use_addon_tree=False, tag=tag, auto_detect=True, hide_anc_dir=True
    )
    pdf = converter.generate_pdf()
    assert pdf is None
    assert os.path.isfile(f"{out_dir}/test-anc-ignore.tar.gz-outcome.tar.gz")


@pytest.mark.integration
def test_api_missing_graphics(docker_container, ts):
    url = docker_container + "/convert"
    tarball = os.path.join(SELF_DIR, "fixture/tarballs/test-missing-img/test-missing-img.tar.gz")
    outcome = os.path.join(SELF_DIR, "output/test-missing-img.outcome.tar.gz")
    meta, status = submit_tarball(url, tarball, outcome, api_args={"auto_detect": "true", "ts": ts})
    assert meta is not None
    # compilation must fail on missing files
    assert meta.get("status") == "fail"


@pytest.mark.integration
def test_api_missing_glo(docker_container, ts):
    url = docker_container + "/convert"
    tarball = os.path.join(SELF_DIR, "fixture/tarballs/test-missing-glo/test-missing-glo.tar.gz")
    outcome = os.path.join(SELF_DIR, "output/test-missing-glo.outcome.tar.gz")
    meta, status = submit_tarball(url, tarball, outcome, api_args={"auto_detect": "true", "ts": ts})
    assert meta is not None
    # compilation must succeed
    assert meta.get("status") == "success"
    # we need two runs, the first one creates the glossary entry
    assert len(meta.get("converters")[0].get("runs")) == 2
    # the first run should have exit code 1, since it misses the not-available glo entry
    assert meta.get("converters")[0].get("runs")[0].get("return_code") == 1


@pytest.mark.integration
def test_api_broken_tex(docker_container, ts):
    url = docker_container + "/convert"
    tarball = os.path.join(SELF_DIR, "fixture/tarballs/test-broken-tex/test-broken-tex.tar.gz")
    outcome = os.path.join(SELF_DIR, "output/test-broken-tex.outcome.tar.gz")
    meta, status = submit_tarball(url, tarball, outcome, api_args={"auto_detect": "true", "ts": ts})
    assert meta is not None
    # compilation must succeed
    assert meta.get("status") == "fail"
    # we need two runs, the first one creates the glossary entry
    assert len(meta.get("converters")[0].get("runs")) == 2
    # the first run should have exit code 1, since it misses the not-available glo entry
    assert meta.get("converters")[0].get("runs")[0].get("return_code") == 1
    assert meta.get("converters")[0].get("runs")[1].get("return_code") == 1


@pytest.mark.integration
def test_bbl_32_2023(docker_container):
    url = docker_container + "/convert"
    tarball = os.path.join(SELF_DIR, "fixture/tarballs/test-bbl-32/test-bbl-32.tar.gz")
    outcome = os.path.join(SELF_DIR, "output/test-bbl-32.outcome.tar.gz")
    meta, status = submit_tarball(url, tarball, outcome, api_args={"auto_detect": "true", "ts": TL2023_TS})
    assert meta is not None
    assert meta.get("pdf_file") == "test-bbl-32.pdf"
    assert len(meta.get("converters", [])) == 1
    assert len(meta["converters"][0]["runs"]) == 3
    assert "/usr/local/texlive/texmf-biblatex-33" not in meta["converters"][0]["runs"][2].get("log")


@pytest.mark.integration
def test_bbl_33(docker_container):
    url = docker_container + "/convert"
    tarball = os.path.join(SELF_DIR, "fixture/tarballs/test-bbl-33/test-bbl-33.tar.gz")
    outcome = os.path.join(SELF_DIR, "output/test-bbl-33.outcome.tar.gz")
    # need to send this tl tl2023 container, thus give timestamp according to TEX2PDF_SCOPES
    meta, status = submit_tarball(url, tarball, outcome, api_args={"auto_detect": "true", "ts": TL2023_TS})
    assert meta is not None
    assert meta.get("pdf_file") == "test-bbl-33.pdf"
    assert len(meta.get("converters", [])) == 1
    assert len(meta["converters"][0]["runs"]) == 3
    assert "/usr/local/texlive/texmf-biblatex-33" in meta["converters"][0]["runs"][2].get("log")


@pytest.mark.integration
def test_bbl_32_2025(docker_container):
    url = docker_container + "/convert"
    tarball = os.path.join(SELF_DIR, "fixture/tarballs/test-bbl-32/test-bbl-32.tar.gz")
    outcome = os.path.join(SELF_DIR, "output/test-bbl-32-2025.outcome.tar.gz")
    meta, status = submit_tarball(url, tarball, outcome, api_args={"auto_detect": "true"})
    assert meta is not None
    # generation should fail because a bbl file vers 3.2 is uploaded, which should trigger an error
    if type(meta) is str:
        print(f"submit_tarball returned string {meta}")
        assert meta == ""
    assert type(meta) is dict
    assert meta.get("pdf_file") is None
    assert len(meta.get("converters", [])) == 1
    assert len(meta["converters"][0]["runs"]) == 2  # we fail in the second run


@pytest.mark.integration
def test_stamp_good(docker_container):
    url = docker_container + "/stamp"
    infile = os.path.join(SELF_DIR, "fixture/tarballs/stamp-good/good.pdf")
    outcome = os.path.join(SELF_DIR, "output/stamp-good.pdf")
    status = submit_file(url, infile, outcome, api_args={"watermark_text": "Hello World"})
    assert status == 200


@pytest.mark.integration
def test_stamp_missing_watermark_text(docker_container):
    url = docker_container + "/stamp"
    infile = os.path.join(SELF_DIR, "fixture/tarballs/stamp-good/good.pdf")
    outcome = os.path.join(SELF_DIR, "output/stamp-good.pdf")
    status = submit_file(url, infile, outcome)
    assert status == 400


@pytest.mark.integration
def test_stamp_not_rec_file(docker_container):
    url = docker_container + "/stamp"
    infile = os.path.join(SELF_DIR, "fixture/tarballs/stamp-not-rec-file/random.pdf")
    outcome = os.path.join(SELF_DIR, "output/stamp-random.pdf")
    status = submit_file(url, infile, outcome)
    assert status == 400


@pytest.mark.integration
def test_stamp_pdfa(docker_container):
    url = docker_container + "/stamp"
    infile = os.path.join(SELF_DIR, "fixture/tarballs/stamp-pdfa/main.pdf")
    outcome = os.path.join(SELF_DIR, "output/stamp-pdfa.pdf")
    status = submit_file(url, infile, outcome)
    assert status == 400


@pytest.mark.integration
def test_always_changing_labels(docker_container):
    url = docker_container + "/convert"
    tarball = os.path.join(SELF_DIR, "fixture/tarballs/test-always-changing-labels/test-always-changing-labels.tar.gz")
    outcome = os.path.join(SELF_DIR, "output/test-always-changing-labels.outcome.tar.gz")
    meta, status = submit_tarball(url, tarball, outcome, api_args={"auto_detect": "true"})
    assert meta is not None
    assert meta.get("pdf_file") == "test-always-changing-labels.pdf"
    assert meta.get("tex_files") == ["main.tex"]
    assert len(meta.get("converters", [])) == 1
    assert len(meta["converters"][0]["runs"]) == 7  # latex, latex, latex, latex, latex, dvi2ps, ps2pdf


@pytest.mark.integration
def test_latex_as_tex_fails(docker_container, ts):
    url = docker_container + "/convert"
    tarball = os.path.join(SELF_DIR, "fixture/tarballs/latex-as-tex-fails/latex-as-tex-fails.tar.gz")
    outcome = os.path.join(SELF_DIR, "output/test-latex-as-tex-fails.outcome.tar.gz")
    meta, status = submit_tarball(url, tarball, outcome, api_args={"auto_detect": "false", "ts": ts})
    assert meta is not None
    # compilation must succeed
    assert meta.get("status") == "fail"
    assert len(meta.get("converters")[0].get("runs")) == 1
    # the first run should have exit code 1, since it misses the not-available glo entry
    assert meta.get("converters")[0].get("runs")[0].get("return_code") == 1


@pytest.mark.integration
def test_api_texlive_version(docker_container):
    url = docker_container + "/convert"
    tarball = os.path.join(SELF_DIR, "fixture/tarballs/test-texlive-version/test-texlive-version.tar.gz")
    outcome = os.path.join(SELF_DIR, "output/test-texlive-version.outcome.tar.gz")
    meta, status = submit_tarball(url, tarball, outcome, api_args={"auto_detect": "true"})
    assert meta is not None
    # check that a 2025 TeX Live is actually used
    assert "TeX Live 2025" in meta["converters"][0]["runs"][1].get("log")


@pytest.mark.integration
def test_api_version_1(docker_container):
    url = docker_container + "/convert"
    tarball = os.path.join(SELF_DIR, "fixture/tarballs/version-1/version-1.tar.gz")
    outcome = os.path.join(SELF_DIR, "output/version-1.outcome.tar.gz")
    meta, status = submit_tarball(url, tarball, outcome, api_args={"auto_detect": "false"})
    assert status == 200


@pytest.mark.integration
def test_api_version_2(docker_container):
    url = docker_container + "/convert"
    tarball = os.path.join(SELF_DIR, "fixture/tarballs/version-2/version-2.tar.gz")
    outcome = os.path.join(SELF_DIR, "output/version-2.outcome.tar.gz")
    meta, status = submit_tarball(url, tarball, outcome, api_args={"auto_detect": "false"})
    assert status == 200


@pytest.mark.integration
def test_api_version_100(docker_container):
    url = docker_container + "/convert"
    tarball = os.path.join(SELF_DIR, "fixture/tarballs/version-100/version-100.tar.gz")
    outcome = os.path.join(SELF_DIR, "output/version-100.outcome.tar.gz")
    meta, status = submit_tarball(url, tarball, outcome, api_args={"auto_detect": "false"})
    assert status == 422
    assert meta == f"ZZRM cannot be loaded: Version number out of range (1-{ZZRM_CURRENT_VERSION}): 100"


@pytest.mark.integration
def test_api_version_2_texlive_version(docker_container):
    url = docker_container + "/convert"
    tarball = os.path.join(SELF_DIR, "fixture/tarballs/version-2-texlive-version/version-2-texlive-version.tar.gz")
    outcome = os.path.join(SELF_DIR, "output/version-2-texlive-version.outcome.tar.gz")
    meta, status = submit_tarball(url, tarball, outcome, api_args={"auto_detect": "false"})
    assert status == 200


@pytest.mark.integration
def test_api_version_2_texlive_version_current(docker_container):
    url = docker_container + "/convert"
    tarball = os.path.join(
        SELF_DIR, "fixture/tarballs/version-2-texlive-version-current/version-2-texlive-version-current.tar.gz"
    )
    outcome = os.path.join(SELF_DIR, "output/version-2-texlive-version-current.outcome.tar.gz")
    meta, status = submit_tarball(url, tarball, outcome, api_args={"auto_detect": "false"})
    assert status == 200


@pytest.mark.integration
def test_api_version_2_texlive_version_unknown(docker_container):
    url = docker_container + "/convert"
    tarball = os.path.join(
        SELF_DIR, "fixture/tarballs/version-2-texlive-version-unknown/version-2-texlive-version-unknown.tar.gz"
    )
    outcome = os.path.join(SELF_DIR, "output/version-2-texlive-version-unknown.outcome.tar.gz")
    meta, status = submit_tarball(url, tarball, outcome, api_args={"auto_detect": "false"})
    assert status == 422
    assert meta == "Invalid configuration: Undefined TeX Live version requested in ZZRM: tl2045"


@pytest.mark.integration
def test_api_bookmark_out_file(docker_container):
    url = docker_container + "/convert"
    tarball = os.path.join(SELF_DIR, "fixture/tarballs/bookmark-out-file/bookmark-out-file.tar.gz")
    outcome = os.path.join(SELF_DIR, "output/bookmark-out-file.outcome.tar.gz")
    outcome_dir = os.path.join(SELF_DIR, "output/bookmark-out-file")
    shutil.rmtree(outcome_dir, ignore_errors=True)
    os.makedirs(outcome_dir)
    meta, status = submit_tarball(url, tarball, outcome, api_args={"auto_detect": "false"})
    assert status == 200
    unpack_tarball(outcome_dir, outcome, {})
    with pymupdf.open(os.path.join(outcome_dir, "out", "bookmark-out-file.pdf")) as pdf:
        assert pdf.get_toc()[0] == [1, "Proof of Lemma 1", 1]


@pytest.mark.integration
@pytest.mark.parametrize("compiler", ["pdftex", "xelatex", "lualatex"])
def test_basic_compilers(docker_container, compiler):
    url = docker_container + "/convert"
    tarball = os.path.join(SELF_DIR, f"fixture/tarballs/{compiler}-basic/{compiler}-basic.tar.gz")
    outcome = os.path.join(SELF_DIR, f"output/{compiler}-basic.outcome.tar.gz")
    meta, status = submit_tarball(url, tarball, outcome)
    if status != 200:
        print(meta)
    assert status == 200
    assert meta is not None
    assert meta.get("pdf_file") == f"{compiler}-basic.pdf"
    assert meta.get("tex_files") == ["main.tex"]
    if compiler == "pdftex":
        # pdftex is an alias for pdfetex
        assert meta.get("converter").startswith("pdfetex")
    else:
        assert meta.get("converter").startswith(compiler)
    assert len(meta.get("converters", [])) == 1
    assert len(meta["converters"][0]["runs"]) == 2  # compiler, compiler


@pytest.mark.integration
def test_bibtex(docker_container):
    url = docker_container + "/convert"
    tarball = os.path.join(SELF_DIR, "fixture/tarballs/test-bibtex/test-bibtex.tar.gz")
    outcome = os.path.join(SELF_DIR, "output/test-bibtex.outcome.tar.gz")
    meta, status = submit_tarball(url, tarball, outcome, api_args={"auto_detect": "false"})
    assert status == 200
    assert meta is not None
    assert len(meta["converters"][0]["runs"]) == 4  # pdflatex, bibtex, pdflatex, pdflatex
    assert meta["converters"][0]["runs"][1]["step"] == "bibtex_run"


@pytest.mark.integration
def test_biblatex_biber(docker_container):
    url = docker_container + "/convert"
    tarball = os.path.join(SELF_DIR, "fixture/tarballs/biblatex-biber/biblatex-biber.tar.gz")
    outcome = os.path.join(SELF_DIR, "output/biblatex-biber.outcome.tar.gz")
    meta, status = submit_tarball(url, tarball, outcome, api_args={"auto_detect": "false"})
    assert status == 200
    assert meta is not None
    assert len(meta["converters"][0]["runs"]) == 4  # pdflatex, biber, pdflatex, pdflatex
    assert meta["converters"][0]["runs"][1]["step"] == "biber_run"


@pytest.mark.integration
def test_biblatex_bibtex(docker_container):
    url = docker_container + "/convert"
    tarball = os.path.join(SELF_DIR, "fixture/tarballs/biblatex-bibtex/biblatex-bibtex.tar.gz")
    outcome = os.path.join(SELF_DIR, "output/biblatex-bibtex.outcome.tar.gz")
    meta, status = submit_tarball(url, tarball, outcome, api_args={"auto_detect": "false"})
    assert status == 200
    assert meta is not None
    assert len(meta["converters"][0]["runs"]) == 4  # pdflatex, bibtex, pdflatex, pdflatex
    assert meta["converters"][0]["runs"][1]["step"] == "bibtex_run"


@pytest.mark.integration
def test_biblatex_bibtex8(docker_container):
    url = docker_container + "/convert"
    tarball = os.path.join(SELF_DIR, "fixture/tarballs/biblatex-bibtex8/biblatex-bibtex8.tar.gz")
    outcome = os.path.join(SELF_DIR, "output/biblatex-bibtex8.outcome.tar.gz")
    meta, status = submit_tarball(url, tarball, outcome, api_args={"auto_detect": "false"})
    assert status == 200
    assert meta is not None
    assert len(meta["converters"][0]["runs"]) == 4  # pdflatex, bibtex8, pdflatex, pdflatex
    assert meta["converters"][0]["runs"][1]["step"] == "bibtex8_run"


@pytest.mark.integration
def test_bibtex_not_used(docker_container):
    """Test a submission with built-in bibliography."""
    url = docker_container + "/convert"
    tarball = os.path.join(SELF_DIR, "fixture/tarballs/bibtex-not-used/bibtex-not-used.tar.gz")
    outcome = os.path.join(SELF_DIR, "output/bibtex-not-used.outcome.tar.gz")
    meta, status = submit_tarball(url, tarball, outcome, api_args={"auto_detect": "false"})
    assert status == 200
    assert meta is not None
    assert len(meta["converters"][0]["runs"]) == 2  # pdflatex, pdflatex
    assert meta["converters"][0]["runs"][0]["step"] == "first_run"
    assert meta["converters"][0]["runs"][1]["step"] == "second_run:0"


@pytest.mark.integration
def test_bibtex_not_used_revtex(docker_container):
    """Test a submission with built-in bibliography, but revtex generating .bib files."""
    url = docker_container + "/convert"
    tarball = os.path.join(SELF_DIR, "fixture/tarballs/bibtex-not-used-revtex/bibtex-not-used-revtex.tar.gz")
    outcome = os.path.join(SELF_DIR, "output/bibtex-not-used-revtex.outcome.tar.gz")
    meta, status = submit_tarball(url, tarball, outcome, api_args={"auto_detect": "false"})
    assert status == 200
    assert meta is not None
    assert len(meta["converters"][0]["runs"]) == 2  # pdflatex, pdflatex
    assert meta["converters"][0]["runs"][0]["step"] == "first_run"
    assert meta["converters"][0]["runs"][1]["step"] == "second_run:0"


@pytest.mark.integration
def test_no_bib_processor(docker_container):
    """Test that if the bib processor is not set, that we use bibtex as default."""
    url = docker_container + "/convert"
    tarball = os.path.join(SELF_DIR, "fixture/tarballs/test-no-bib-processor/test-no-bib-processor.tar.gz")
    outcome = os.path.join(SELF_DIR, "output/test-no-bib-processor.outcome.tar.gz")
    meta, status = submit_tarball(url, tarball, outcome, api_args={"auto_detect": "false"})
    assert status == 200
    assert meta is not None
    assert len(meta["converters"][0]["runs"]) == 4  # pdflatex, bibtex, pdflatex, pdflatex
    assert meta["converters"][0]["runs"][1]["step"] == "bibtex_run"


def test_tl2023_on_zzrm_without_texlive_version(docker_container):
    url = docker_container + "/convert"
    tarball = os.path.join(
        SELF_DIR, "fixture/tarballs/tl2023-zzrm-without-texlive-version/tl2023-zzrm-without-texlive-version.tar.gz"
    )
    outcome = os.path.join(SELF_DIR, "output/test-texlive-version.outcome.tar.gz")
    meta, status = submit_tarball(url, tarball, outcome, api_args={"auto_detect": "true"})
    assert meta is not None
    # since the default proxy is 2024, but we have a ZZRM with no texlive version set
    # we treat it as TL2023!
    assert "TeX Live 2023" in meta["converters"][0]["runs"][1].get("log")


@pytest.mark.integration
def test_first_line(docker_container, ts):
    url = docker_container + "/convert"
    tarball = os.path.join(SELF_DIR, "fixture/tarballs/first-line/first-line.tar.gz")
    outcome = os.path.join(SELF_DIR, "output/first-line.outcome.tar.gz")
    meta, status = submit_tarball(url, tarball, outcome, api_args={"auto_detect": "true", "ts": ts})
    assert meta is not None
    assert meta.get("pdf_file") == "first-line.pdf"


@pytest.mark.integration
def test_dvi_pdfoutput(docker_container, ts):
    """Test submission with latex selected and pdfoutput=1 in the source code, must fail."""
    url = docker_container + "/convert"
    tarball = os.path.join(SELF_DIR, "fixture/tarballs/dvi-pdfoutput/dvi-pdfoutput.tar.gz")
    outcome = os.path.join(SELF_DIR, "output/dvi-pdfoutput.outcome.tar.gz")
    meta, status = submit_tarball(url, tarball, outcome, api_args={"auto_detect": "true", "ts": ts})
    assert meta is not None
    assert meta["status"] == "fail"
    assert meta.get("pdf_file") is None


@pytest.mark.integration
def test_failing_ps2pdf(docker_container, ts):
    """Test submission where ps2pdf fails.."""
    url = docker_container + "/convert"
    tarball = os.path.join(SELF_DIR, "fixture/tarballs/failing-ps2pdf/failing-ps2pdf.tar.gz")
    outcome = os.path.join(SELF_DIR, "output/failing-ps2pdf.outcome.tar.gz")
    meta, status = submit_tarball(url, tarball, outcome, api_args={"auto_detect": "false", "ts": ts})
    assert meta is not None
    assert meta["status"] == "fail"
    assert meta.get("pdf_file") is None
    assert len(meta["converters"][0]["runs"]) == 4  # latex, latex, dvips, ps2pdf


@pytest.mark.integration
def test_check_js_detection(docker_container, ts):
    """Test submission with embedded Javascript fails.."""
    url = docker_container + "/convert"
    tarball = os.path.join(SELF_DIR, "fixture/tarballs/check-js-detection/check-js-detection.tar.gz")
    outcome = os.path.join(SELF_DIR, "output/check-js-detection.outcome.tar.gz")
    meta, status = submit_tarball(url, tarball, outcome, api_args={"auto_detect": "false", "ts": ts})
    assert meta is not None
    assert meta.get("status") == "fail"
    assert meta.get("pdf_file") is None
    assert meta.get("reason", "") == "PDF QA check failed."


@pytest.mark.integration
def test_bibtex_fail(docker_container):
    url = docker_container + "/convert"
    tarball = os.path.join(SELF_DIR, "fixture/tarballs/bibtex-fail/bibtex-fail.tar.gz")
    outcome = os.path.join(SELF_DIR, "output/bibtex-fail.outcome.tar.gz")
    meta, status = submit_tarball(url, tarball, outcome, api_args={"auto_detect": "false"})
    assert status == 200
    assert meta is not None
    assert len(meta["converters"][0]["runs"]) == 2  # pdflatex, bibtex
    assert meta["converters"][0]["runs"][1]["step"] == "bibtex_run"
    assert meta["converters"][0]["runs"][0]["pdf"]["size"] is None
    assert meta["converters"][0]["runs"][1]["log"].startswith("This is BibTeX, Version")
    assert "I couldn't open style file" in meta["converters"][0]["runs"][1]["log"]


@pytest.mark.integration
def test_biber_fail(docker_container):
    url = docker_container + "/convert"
    tarball = os.path.join(SELF_DIR, "fixture/tarballs/biber-fail/biber-fail.tar.gz")
    outcome = os.path.join(SELF_DIR, "output/biber-fail.outcome.tar.gz")
    meta, status = submit_tarball(url, tarball, outcome, api_args={"auto_detect": "false"})
    assert status == 200
    assert meta is not None
    assert len(meta["converters"][0]["runs"]) == 2  # pdflatex, bibtex
    assert meta["converters"][0]["runs"][1]["step"] == "biber_run"
    assert meta["converters"][0]["runs"][0]["pdf"]["size"] is None
    assert meta["converters"][0]["runs"][1]["log"].startswith("INFO - This is Biber")
    assert "ERROR - Cannot find" in meta["converters"][0]["runs"][1]["log"]<|MERGE_RESOLUTION|>--- conflicted
+++ resolved
@@ -21,157 +21,6 @@
 TL2023_TS = TL2023_CUTOFF - 100
 
 
-<<<<<<< HEAD
-=======
-def submit_tarball(
-    service: str,
-    tarball: str,
-    outcome_file: str,
-    tex2pdf_timeout: int = 300,
-    post_timeout: int = 300,
-    json_response: bool = False,
-    api_args: dict = {},
-) -> tuple[None | dict, int]:
-    meta = None
-    params_dict = {"timeout": tex2pdf_timeout}
-    params_dict.update(api_args)
-    url = f"{service}/"
-    logging.debug(f"Submitting {service} with params {params_dict} and tarball {tarball}")
-    with open(tarball, "rb") as data_fd:
-        uploading = {"incoming": (os.path.basename(tarball), data_fd, "application/gzip")}
-        while True:
-            try:
-                res = requests.post(
-                    url, files=uploading, timeout=post_timeout, allow_redirects=False, params=params_dict
-                )
-                logging.debug(f"Posted to {res.url}")
-                status_code = res.status_code
-                if status_code == 504:
-                    logging.warning("Got 504 for %s", service)
-                    time.sleep(1)
-                    continue
-
-                if status_code == 200:
-                    if res.content:
-                        if json_response:
-                            return json.loads(res.content), 200
-                        else:
-                            os.makedirs(os.path.dirname(outcome_file), exist_ok=True)
-                            with open(outcome_file, "wb") as out:
-                                out.write(res.content)
-                            meta, lines, clsfiles, styfiles, pdfchecksum, _ = get_outcome_meta_and_files_info(
-                                outcome_file
-                            )
-
-                else:
-                    logging.warning("%s: status code %d, %s", url, status_code, res.text)
-                    # load "message" from response
-                    data = res.json()
-                    return data["message"], status_code
-
-            except TimeoutError:
-                logging.warning("%s: Connection timed out", tarball)
-                status_code = 500
-
-            except Exception as exc:
-                logging.warning("%s: %s", tarball, str(exc))
-                status_code = 500
-
-            break
-
-    return meta, status_code
-
-
-def submit_file(
-    service: str,
-    fname: str,
-    outcome_file: str,
-    tex2pdf_timeout: int = 30,
-    post_timeout: int = 10,
-    json_response: bool = False,
-    api_args: dict = {},
-) -> int:
-    params_dict = {}
-    params_dict.update(api_args)
-    params = urllib.parse.urlencode(params_dict)
-    url = f"{service}/?{params}"
-    with open(fname, "rb") as data_fd:
-        uploading = {"incoming": (os.path.basename(fname), data_fd, "application/pdf")}
-        while True:
-            try:
-                res = requests.post(url, files=uploading, timeout=post_timeout, allow_redirects=False)
-                status_code = res.status_code
-                if status_code == 504:
-                    logging.warning("Got 504 for %s", service)
-                    time.sleep(1)
-                    continue
-
-                if status_code == 200:
-                    if res.content:
-                        if json_response:
-                            return json.loads(res.content), 200
-                        else:
-                            os.makedirs(os.path.dirname(outcome_file), exist_ok=True)
-                            with open(outcome_file, "wb") as out:
-                                out.write(res.content)
-
-                else:
-                    logging.warning("%s: status code %d", url, status_code)
-
-            except TimeoutError:
-                logging.warning("%s: Connection timed out", fname)
-                status_code = 500
-
-            except Exception as exc:
-                logging.warning("%s: %s", fname, str(exc))
-                status_code = 500
-
-            break
-
-    return status_code
-
-
-def _start_docker_container(
-    image_name: str, container_name: str, external_port: int, extra_args: list[str] = [], internal_port: int = 8080
-):
-    """Start the docker container if it is not already running."""
-    # Start the container
-    # fmt: off
-    args = [
-        "docker", "run",
-        "--security-opt", "no-new-privileges=true",
-        "--cpus", "1",
-        "--rm", "-d",
-        "-p", f"{external_port}:{internal_port}",
-        "-e", f"PORT={internal_port}",
-        "-e", "ENABLE_JS_CHECKS=1",
-        *extra_args,
-        "--name", container_name,
-        image_name,
-    ]
-    # fmt: on
-    docker = subprocess.run(args, encoding="utf-8", capture_output=True, check=False)
-    if docker.returncode != 0:
-        logging.error(f"tex2pdf container {container_name} did not start")
-
-
-def _check_docker_api_ready(container_name: str, external_port: int):
-    url = f"http://localhost:{external_port}"
-    for _ in range(60):  # retries for 60 seconds
-        try:
-            response = requests.get(url)
-            if response.status_code == 200:
-                break
-        except requests.ConnectionError:
-            pass
-        time.sleep(1)
-    else:
-        with open(f"{container_name}.log", "w", encoding="utf-8") as log:
-            subprocess.call(["docker", "logs", container_name], stdout=log, stderr=log)
-        raise RuntimeError(f"API at {container_name} did not start in time")
-
-
->>>>>>> 58e08831
 @pytest.fixture(params=[None, TL2023_TS])
 def ts(request):
     return request.param
