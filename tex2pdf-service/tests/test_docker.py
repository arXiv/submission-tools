--- conflicted
+++ resolved
@@ -435,7 +435,6 @@
 
 
 @pytest.mark.integration
-<<<<<<< HEAD
 def test_always_changing_labels(docker_container):
     url = docker_container + "/convert"
     tarball = os.path.join(SELF_DIR, "fixture/tarballs/test-always-changing-labels/test-always-changing-labels.tar.gz")
@@ -446,7 +445,9 @@
     assert meta.get("tex_files") == ["main.tex"]
     assert len(meta.get("converters", [])) == 1
     assert len(meta["converters"][0]["runs"]) == 7  # latex, latex, latex, latex, latex, dvi2ps, ps2pdf
-=======
+
+
+@pytest.mark.integration
 def test_latex_as_tex_fails(docker_container):
     url = docker_container + "/convert"
     tarball = os.path.join(SELF_DIR, "fixture/tarballs/latex-as-tex-fails/latex-as-tex-fails.tar.gz")
@@ -457,5 +458,4 @@
     assert meta.get("status") == "fail"
     assert len(meta.get("converters")[0].get("runs")) == 1
     # the first run should have exit code 1, since it misses the not-available glo entry
-    assert meta.get("converters")[0].get("runs")[0].get("return_code") == 1
->>>>>>> f64034a2
+    assert meta.get("converters")[0].get("runs")[0].get("return_code") == 1