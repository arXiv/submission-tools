--- conflicted
+++ resolved
@@ -20,12 +20,8 @@
 arxiv-tex2pdf-tools = {git = "https://github.com/arXiv/submission-tools.git", subdirectory = "tex2pdf-tools" }
 hypercorn = {extras = ["h2"], version = "^0.16.0"}
 pymupdf = "^1.24.10"
-<<<<<<< HEAD
-requests = "^2.32.0"
+requests = "^2.32.4"
 arxiv-base = {git = "https://github.com/arXiv/arxiv-base.git", branch = "update-pydantic" }
-=======
-requests = "^2.32.4"
->>>>>>> dd3033cd
 
 [tool.poetry.group.dev.dependencies]
 pytest = "^8.3.4"
