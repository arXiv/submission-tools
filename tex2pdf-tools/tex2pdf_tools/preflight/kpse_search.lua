--- conflicted
+++ resolved
@@ -51,16 +51,10 @@
       if filename == nil then break end
       local extensions = io.read()
       if extensions == nil then break end -- should we warn about a lone filename?
+      -- print("found " .. filename .. " " .. extensions)
       if fileexts[filename] == nil then
         fileexts[filename] = {}
       end
-      -- print("found " .. filename .. " " .. extensions)
-<<<<<<< HEAD
-=======
-      if fileexts[filename] == nil then
-        fileexts[filename] = {}
-      end
->>>>>>> a6938da2
       fileexts[filename][extensions] = 1
     end
     return fileexts
@@ -91,12 +85,6 @@
 local selfautoparent = kpse.var_value("SELFAUTOPARENT")
 -- print(selfautoparent)
 
-<<<<<<< HEAD
-for path, exts_table in pairs(fileexts) do
-  for exts, val in pairs(exts_table) do
-    -- first test if file as is can be found
-    local result = kpse.find_file(path)
-=======
 for path, subv in pairs(fileexts) do
   for exts, val in pairs(subv) do
     -- if the path has already an extension, search for it
@@ -109,7 +97,6 @@
     -- * either file didn't have an extension to begin with
     -- * or we didn't find anything as is
     -- then search for the file with extension
->>>>>>> a6938da2
     if not result then
         for ext in string.gmatch(exts, "[^%s]+") do
             result = kpse.find_file(path .. "." .. ext)
@@ -126,9 +113,9 @@
     print(path)
     print(exts)
     if result then
-        print(exts .. ":" .. result)
+        print(result)
     else
-        print(exts .. ":")
+        print()
     end
   end
 end
