"""GenPDF preflight parser."""

import glob
import logging
import os
import re
import subprocess
import typing
from collections.abc import Callable
from enum import Enum
from itertools import zip_longest
from pprint import pformat
from typing import TypeVar

# switching from chardet to charset_normalizer
# from chardet import detect as charset_detect
from charset_normalizer import detect as charset_detect
from pydantic import BaseModel, Field

# tell ruff to not complain, I don't want to add __all__ entries
from .report import PreflightReport  # noqa

MODULE_PATH = os.path.dirname(__file__)

T = TypeVar("T")

PDF_SUBMISSION_STRING = "pdf_submission"
HTML_SUBMISSION_STRING = "html_submission"

# Version of the bbl file that is created by biber in the
# current version of arxiv tex
# TL2025
# ======
# biber 2.20
# biblatex: 3.20
# bbl format: 3.3
#
# TL2024
# ======
# biber 2.20
# biblatex: 3.20
# bbl format: 3.3
#
# arXiv TeX TL2023
# ================
# biber 2.19
# biblatex 3.19
# bbl format: 3.2
CURRENT_ARXIV_TEX_BBL_VERSION = "3.2"

#
# CLASSES AND TYPES
#
# This section contains the class definitions and compound types


class PreflightStatusValues(str, Enum):
    """Possible values of preflight's execution status."""

    success = "success"
    error = "error"
    suspicious = "suspicious"


class PreflightStatus(BaseModel):
    """Specification of Preflight status entry."""

    key: PreflightStatusValues
    info: str | None = None


class FileType(str, Enum):
    """Classification of files."""

    tex = "tex"
    bib = "bib"  # source bibliography
    idx = "idx"  # source index, but can have arbitrary extensions!
    bbl = "bbl"  # generated bibliography
    ind = "ind"  # generated index, but can have arbitrary extensions!
    other = "other"


class IncludeSpec(BaseModel):
    """Specification of an include statement in a TeX file."""

    cmd: str
    source: str
    type: FileType
    extensions: None | str | dict = None
    file_argument: int | list[int] = 1
    take_options: bool = True
    multi_args: bool = False

    def ext_str(self) -> str:
        """Return the list of extensions as string."""
        exts: str = ""
        if isinstance(self.extensions, dict):
            exts = ALL_IMAGE_EXTS
        elif self.extensions is None:
            exts = ""
        else:
            exts = self.extensions
        return exts


class LanguageType(str, Enum):
    r"""Possible language types of a submission/file.

    TEX does not allow compiling as latex, e.g., because it contains \bye
    LATEX does not allow compiling as plain tex, e.g., because it contains \documentclass
    PDF is for PDF only submissions.
    HTML is for HTML only submissions.
    UNKNOWN allows compilation as either TEX or LATEX.
    """

    unknown = "unknown"
    tex = "tex"
    latex = "latex"
    pdf = "pdf"
    html = "html"


class EngineType(str, Enum):
    """Possible engines in use."""

    unknown = "unknown"
    tex = "tex"
    luatex = "luatex"
    xetex = "xetex"
    ptex = "ptex"
    uptex = "uptex"


class OutputType(str, Enum):
    """Possible output types of the first run."""

    unknown = "unknown"
    dvi = "dvi"
    pdf = "pdf"


class IndexCompiler(str, Enum):
    """Possible index compiler."""

    unknown = "unknown"
    makeindex = "makeindex"


class BibCompiler(str, Enum):
    """Possible index compiler."""

    unknown = "unknown"
    bibtex = "bibtex"
    bibtex8 = "bibtex8"
    ubibtex = "ubibtex"
    biber = "biber"


class PostProcessType(str, Enum):
    """Possible conversion types from dvi to pdf."""

    unknown = "unknown"
    none = "none"
    dvips_ps2pdf = "dvips_ps2pdf"
    dvipdfmx = "dvipdfmx"


class PreflightException(Exception):
    """General exception when parsing preflight."""

    pass


class ParseSyntaxError(PreflightException):
    """Syntax error when parsing a dict to an object."""

    pass


class IndexProcessSpec(BaseModel):
    """Specification of the indexing process."""

    processor: IndexCompiler = IndexCompiler.unknown
    pre_generated: bool


class BibProcessSpec(BaseModel):
    """Specification of the bibliography process."""

    processor: BibCompiler = BibCompiler.unknown
    pre_generated: bool


class CompilerSpec(BaseModel):
    """Specification of the compiler (engine+postprocess)."""

    engine: EngineType
    lang: LanguageType
    output: OutputType
    postp: PostProcessType | None

    _COMPILER_SELECTION = {
        LanguageType.tex: {
            OutputType.dvi: {
                EngineType.tex: "etex",
                EngineType.luatex: "dviluatex",
                # not easy to do: EngineType.XETEX: "xetex",
                EngineType.ptex: "ptex",
                EngineType.uptex: "uptex",
            },
            OutputType.pdf: {
                EngineType.tex: "pdfetex",
                EngineType.luatex: "luatex",
                EngineType.xetex: "xetex",
                # EngineType.PTEX: "ptex",
                # EngineType.UPTEX: "uptex",
            },
        },
        LanguageType.latex: {
            OutputType.dvi: {
                EngineType.tex: "latex",
                EngineType.luatex: "dvilualatex",
                # not easy to do: EngineType.XETEX: "xetex",
                EngineType.ptex: "platex",
                EngineType.uptex: "uplatex",
            },
            OutputType.pdf: {
                EngineType.tex: "pdflatex",
                EngineType.luatex: "lualatex",
                EngineType.xetex: "xelatex",
                # EngineType.PTEX: "ptex",
                # EngineType.UPTEX: "uptex",
            },
        },
    }

    def __init__(self, **kwargs: typing.Any) -> None:
        """Adjust __init__ function to allow for CompilerSpec(compiler="...")."""
        if len(kwargs) == 1 and "compiler" in kwargs:
            compiler = kwargs["compiler"]
            super().__init__(
                engine=EngineType.unknown,
                lang=LanguageType.unknown,
                output=OutputType.unknown,
                postp=PostProcessType.unknown,
            )
            self.from_compiler_string(compiler)
        else:
            super().__init__(**kwargs)

    @property
    def is_determined(self) -> bool:
        """Check whether a compiler spec is completely determined (no unknowns)."""
        if self.engine == EngineType.unknown or self.lang == LanguageType.unknown or self.output == OutputType.unknown:
            return False
        return True

    @property
    def compiler_string(self) -> str | None:
        """Convert Language/Output/Engine/PostProcess to compiler string."""
        # first deal with PDF only submissions:
        if self.lang.value == "pdf":
            return PDF_SUBMISSION_STRING
        if self.lang.value == "html":
            return HTML_SUBMISSION_STRING
        if self.lang in self._COMPILER_SELECTION:
            if self.output in self._COMPILER_SELECTION[self.lang]:
                if self.engine in self._COMPILER_SELECTION[self.lang][self.output]:
                    ret = self._COMPILER_SELECTION[self.lang][self.output][self.engine]
                    if self.postp is not None and not self.postp == PostProcessType.none:
                        # TODO should we check whether output == DVI ?
                        # we might have other non-dvi2pdf related postprocessing later on?
                        ret += f"+{self.postp.value}"
                    return ret
        # if we are still here, something was wrong ....
        return None

    @property
    def tex_compiler(self) -> str | None:
        """Return the TeX compiler to be used."""
        # first deal with PDF only submissions:
        if self.lang.value == "pdf":
            return PDF_SUBMISSION_STRING
        if self.lang.value == "html":
            return HTML_SUBMISSION_STRING
        if self.lang in self._COMPILER_SELECTION:
            if self.output in self._COMPILER_SELECTION[self.lang]:
                if self.engine in self._COMPILER_SELECTION[self.lang][self.output]:
                    return self._COMPILER_SELECTION[self.lang][self.output][self.engine]
        return None

    def from_compiler_string(self, compiler: str) -> None:
        """Convert compiler string to Language/Output/Engine/PostProcess types."""
        if compiler == PDF_SUBMISSION_STRING:
            self.lang = LanguageType.pdf
            self.engine = EngineType.unknown
            self.output = OutputType.unknown
            self.postp = PostProcessType.none
            return
        if compiler == HTML_SUBMISSION_STRING:
            self.lang = LanguageType.html
            self.engine = EngineType.unknown
            self.output = OutputType.unknown
            self.postp = PostProcessType.none
            return
        # further aliases:
        # tex -> etex+dvips_ps2pdf
        # latex -> latex+dvips_ps2pdf
        if compiler == "tex":
            self.lang = LanguageType.tex
            self.engine = EngineType.tex
            self.output = OutputType.dvi
            self.postp = PostProcessType.dvips_ps2pdf
            return
        if compiler == "latex":
            self.lang = LanguageType.latex
            self.engine = EngineType.tex
            self.output = OutputType.dvi
            self.postp = PostProcessType.dvips_ps2pdf
            return
        parts = compiler.split("+", 1)
        comp: str = ""
        if len(parts) == 2:
            comp, postp = parts
            for pp in PostProcessType:
                if pp.value == postp:
                    self.postp = pp
                    break
        else:
            comp = parts[0]
            self.postp = PostProcessType.none
        for lang in self._COMPILER_SELECTION:
            for outp in self._COMPILER_SELECTION[lang]:
                for eng in self._COMPILER_SELECTION[lang][outp]:
                    if comp == self._COMPILER_SELECTION[lang][outp][eng]:
                        self.lang = lang
                        self.output = outp
                        self.engine = eng
                        break


class MainProcessSpec(BaseModel):
    """Specification of the main process to compile a document."""

    compiler: CompilerSpec | None = None
    bibliography: BibProcessSpec | None = None
    index: IndexProcessSpec | None = None
    fontmaps: list[str] | None = None

    def __init__(self, **kwargs: typing.Any) -> None:
        """Adjust __init__ function to allow for CompilerSpec(compiler="...")."""
        if "compiler" in kwargs and isinstance(kwargs["compiler"], str):
            compiler = kwargs["compiler"]
            del kwargs["compiler"]
            super().__init__(compiler=CompilerSpec(compiler=compiler), **kwargs)
        else:
            super().__init__(**kwargs)


class IssueType(str, Enum):
    """Possible issues we detect."""

    file_not_found = "file_not_found"
    conflicting_file_type = "conflicting_file_type"
    conflicting_output_type = "conflicting_output_type"
    conflicting_engine_type = "conflicting_engine_type"
    conflicting_postprocess_type = "conflicting_postprocess_type"
    unsupported_compiler_type = "unsupported_compiler_type"
    conflicting_image_types = "conflicting_image_types"
    include_command_with_macro = "include_command_with_macro"
    contents_decode_error = "contents_decode_error"
    issue_in_subfile = "issue_in_subfile"
    index_definition_missing = "index_definition_missing"
    bbl_version_mismatch = "bbl_version_mismatch"
    other = "other"


class TeXFileIssue(BaseModel):
    """Specification of Issue in a file."""

    key: IssueType
    info: str
    # line: int
    filename: str | None = None

    def __init__(self, key: IssueType, info: str, filename: str | None = None, **kwargs: typing.Any) -> None:
        """Override __init__ to be able to use positional parameters."""
        super().__init__(key=key, info=info, filename=filename, **kwargs)


class ParsedTeXFile(BaseModel):
    """Result of parsing a TeX file."""

    filename: str
    _data: str = ""
    language: LanguageType = LanguageType.unknown
    contains_documentclass: bool = False
    contains_bye: bool = False
    contains_pdfoutput_true: bool = False
    contains_pdfoutput_false: bool = False
    hyperref_found: bool | None = None
    used_tex_files: list[str] = []
    used_bib_files: list[str] = []
    used_idx_files: list[str] = []
    used_bbl_files: list[str] = []
    used_ind_files: list[str] = []
    used_other_files: list[str] = []
    used_system_files: list[str] = Field(exclude=True, default=[])
    mentioned_files: dict[str, dict[str, IncludeSpec]] = Field(exclude=True, default={})
    issues: list[TeXFileIssue] = []
    children: list["ParsedTeXFile"] = Field(exclude=True, default=[])
    parents: list["ParsedTeXFile"] = Field(exclude=True, default=[])

    def detect_language(self) -> None:
        """Detect the language used in the given file (TeX, LaTeX, or unknown)."""
        # the default languages is UNKNOWN, but if we detect
        # certain values, switch to either TEX or LATEX only
        # we check for \bye first, so that if a file contains both
        # \documentclass and \bye (which is a syntax error!)
        self.language = LanguageType.unknown
        if self.filename.endswith(".sty"):
            self.language = LanguageType.latex
        if re.search(r"\\text(bf|it|sl)|\\section|\\chapter", self._data, re.MULTILINE):
            self.language = LanguageType.latex
        if re.search(r"^[^%\n]*\\bye(?![a-zA-Z])", self._data, re.MULTILINE):
            self.language = LanguageType.tex
            self.contains_bye = True
        if re.search(r"^[^%\n]*\\documentclass[^a-zA-Z]", self._data, re.MULTILINE):
            self.contains_documentclass = True
            if self.language == LanguageType.tex:
                self.issues.append(
                    TeXFileIssue(IssueType.conflicting_file_type, "containing both bye and documentclass")
                )
            self.language = LanguageType.latex

        if re.search(r"^[^%]*\\pdfoutput\s*=\s*1", self._data, re.MULTILINE):
            self.contains_pdfoutput_true = True
        if re.search(r"^[^%]*\\pdfoutput\s*=\s*0", self._data, re.MULTILINE):
            self.contains_pdfoutput_false = True

    def update_engine_based_on_system_files(self) -> None:
        """Check in the list of used systemfiles for indications a specific compiler needs to be used."""
        for f in self.used_system_files:
            if "/luatex/" in f or "/lualatex/" in f:
                self.engine = EngineType.luatex

    def detect_included_files(self) -> None:
        """Detect and update included files."""
        # deal with
        #   \input foobar
        # which does not require braces!
        # Allow filenames with a-zA-Z0-9.-_ but nothing more for now
        # TODO review possibility of UTF8 filenames
        ##
        # TODO deal with order
        # the double search destroys the order that is then preserved
        # in the dict due to insertion order.
        # Later one we want to do depth first search for documentclass etc
        # (contemplate whether this is strictly necessary!)

        # preprocess data to remove comments
        data = re.sub(re.compile(r"(?<!\\)%.*\n"), "", self._data)
        for f in re.findall(r"\\input\s+([-a-zA-Z0-9._]+)", data):
            self.mentioned_files[str(f)] = {"input": INCLUDE_COMMANDS_DICT["input"]}
        # check for the rest of include commands
        for i in re.findall(ARGS_INCLUDE_REGEX, data, re.MULTILINE | re.VERBOSE):
            logging.debug("%s regex found %s", self.filename, i)
            self.collect_included_files(i)
        logging.debug("%s found included files: %s", self.filename, self.mentioned_files)

    def collect_included_files(self, inc: list[str]) -> None:
        """Determine actually included files from the list of regex group captures."""
        # every inc has four matching groups
        # inc[0] ... command
        # inc[1] ... options (if present)
        # inc[2] ... first argument
        # inc[3] ... second argument (if present)
        # inc[4] ... third argument (if present)
        include_command = inc[0]
        # special cases for environment style commands
        if re.match(r"begin\s*{\s*overpic\s*}", include_command):
            include_command = "overpic"
        if inc[1]:
            include_options = inc[1]
        else:
            include_options = "[]"
        if inc[2]:
            include_argument = inc[2]
        else:
            include_argument = "{}"
        if inc[3]:
            include_extra_argument = inc[3]
        else:
            include_extra_argument = "{}"
        if inc[4]:
            include_extra2_argument = inc[4]
        else:
            include_extra2_argument = "{}"

        # check for syntactic correctness of arguments/options
        assert (
            include_command in INCLUDE_COMMANDS_DICT.keys()
        ), f"{include_command} not in {INCLUDE_COMMANDS_DICT.keys()}"
        assert include_options.startswith("[")
        assert include_options.endswith("]")
        assert include_argument.startswith("{")
        assert include_argument.endswith("}")
        assert include_extra_argument.startswith("{")
        assert include_extra_argument.endswith("}")
        assert include_extra2_argument.startswith("{")
        assert include_extra2_argument.endswith("}")

        # drop [] and {} around options/arguments
        include_options = include_options[1:-1]
        include_argument = include_argument[1:-1]
        include_extra_argument = include_extra_argument[1:-1]
        include_extra2_argument = include_extra2_argument[1:-1]

        file_incspec: dict[str, dict[str, IncludeSpec]] = {}

        # we ignore includes in self-defined macros
        if re.match(r"#[1-9]", include_argument):
            self.issues.append(
                TeXFileIssue(
                    IssueType.include_command_with_macro, f"command {include_command} used with macro parameter #"
                )
            )
            # logging.debug("Include command found with macro argument, we cannot deal with this!")
            return

        # checked for the key presence above
        incdef = INCLUDE_COMMANDS_DICT[include_command]

        # first deal with special cases
        if incdef.cmd == "import":  # \import{prefix}{file} searches prefix/file
            filearg = f"{include_argument}/{include_extra_argument}"
            # the first argument might contain a trailing /, so remove double //
            filearg = filearg.replace("//", "/")
            filearg = filearg[2:] if filearg.startswith("./") else filearg
            file_incspec[filearg.strip().strip('"')] = {incdef.cmd: incdef}
        elif incdef.cmd == "usetikzlibrary":
            include_argument = re.sub(r"%.*$", "", include_argument, flags=re.MULTILINE)
            for f in include_argument.split(","):
                file_incspec[f"""tikzlibrary{f.strip().strip('"')}.code.tex"""] = {incdef.cmd: incdef}
        elif incdef.cmd == "bibliography":
            # replace end of line comments with empty string
            include_argument = re.sub(r"%.*$", "", include_argument, flags=re.MULTILINE)
            for bf in include_argument.split(","):
                f = bf.strip().strip('"')
                f = f[2:] if f.startswith("./") else f
                if f.endswith(".bib"):
                    file_incspec[f] = {incdef.cmd: incdef}
                else:
                    file_incspec[f"{f}.bib"] = {incdef.cmd: incdef}
        elif incdef.cmd == "makeindex":  # \makeindex -> \newindex{default}{idx}{ind}{Index}
            logging.debug("makeindex found")
            # encode the information of index definition into the filename
            file_incspec["<MAIN>.<default>.<idx>.<ind>"] = {incdef.cmd: incdef}
        elif incdef.cmd == "newindex":  # \newindex{tag}{raw_extension}{compiled_extension}{Whatever title}
            logging.debug(f"newindex found with tag {include_extra_argument} and {include_extra2_argument}")
            # encode the information of index definition into the filename
            file_incspec[f"<MAIN>.<{include_argument}>.<{include_extra_argument}>.<{include_extra2_argument}>"] = {
                incdef.cmd: incdef
            }
        elif incdef.cmd == "printindex":  # \printindex[tag] (default is <default> for tag
            logging.debug(f"printindex found with tag {include_options}")
            if include_options == "":
                tag = "default"
            else:
                tag = include_options
            # encode the information of index usage tag into the filename
            file_incspec[f"<MAIN>.<{tag}>"] = {incdef.cmd: incdef}
        elif incdef.cmd == "usepackage" or incdef.cmd == "RequirePackage":
            include_argument = re.sub(r"%.*$", "", include_argument, flags=re.MULTILINE)
            for f in include_argument.split(","):
                fn = f.strip().strip('"')
                fn = fn if fn.endswith(".sty") else f"{fn}.sty"
                if fn == "hyperref.sty":
                    self.hyperref_found = True
                file_incspec[fn] = {incdef.cmd: incdef}
        else:
            if isinstance(incdef.file_argument, int):
                if incdef.file_argument == 1:
                    filearg = include_argument.strip().strip('"')
                elif incdef.file_argument == 2:
                    filearg = include_extra_argument.strip().strip('"')
                else:
                    # logging.error("incdef.file_argument = %s", incdef.file_argument)
                    logging.error("incdef: %s", pformat(incdef))
                    logging.error(
                        "include command %s argument %s option %s extra %s",
                        include_command,
                        include_argument,
                        include_options,
                        include_extra_argument,
                    )
                    raise PreflightException(f"Unexpected number of file_argument value {incdef.file_argument}")
                if incdef.multi_args:
                    for f in filearg.split(","):
                        fn = f[2:] if f.startswith("./") else f
                        file_incspec[fn.strip().strip('"')] = {incdef.cmd: incdef}
                else:
                    filearg = filearg[2:] if filearg.startswith("./") else filearg
                    file_incspec[filearg] = {incdef.cmd: incdef}

            else:
                raise PreflightException(f"Unexpected type of file_argument: {type(incdef.file_argument)}")

        logging.debug(file_incspec)
        # clean up the actual file argument
        # the filearg could be very strange stuff, like when \includegraphics is redefined
        # \def\includegraphics{....}
        # in the case of agutexSI2019.cls, the .... even includes a \n
        file_incspec_cleaned: dict[str, dict[str, IncludeSpec]] = {}
        for k, v in file_incspec.items():
            k_cleaned = k.encode("unicode_escape").decode("utf-8")
            file_incspec_cleaned[k_cleaned] = v
        for k, v in file_incspec_cleaned.items():
            if k in self.mentioned_files:
                self.mentioned_files[k] |= file_incspec_cleaned[k]
            else:
                self.mentioned_files[k] = file_incspec_cleaned[k]

    def generic_walk_document_tree(self, map: Callable[["ParsedTeXFile"], T], reduce: Callable[[T, T], T]) -> T:
        """Walk the document tree in map/reduce fashion."""
        return self._generic_walk_document_tree(map, reduce, {})

    def _generic_walk_document_tree(
        self,
        map: Callable[["ParsedTeXFile"], T],
        reduce: Callable[[T, T], T],
        visited: dict[str, bool],
    ) -> T:
        """Call a function on any node of a document tree - internal helper."""
        ret = map(self)
        visited[self.filename] = True
        for n in self.children:
            if n.filename not in visited:
                ret_kid = n._generic_walk_document_tree(map, reduce, visited)
                ret = reduce(ret, ret_kid)
        return ret

    # TODO rewrite using _generic_walk_document_tree - below code breaks with
    def walk_document_tree(self, func: Callable[["ParsedTeXFile"], list[typing.Any]]) -> list[typing.Any]:
        """Call a function on any node of a document tree."""
        # return self._generic_walk_document_tree(
        #     func,
        #     lambda x,y: x.extend(y),
        #     {}
        # )
        return self._walk_document_tree(func, {})

    def _walk_document_tree(
        self, func: Callable[["ParsedTeXFile"], list[typing.Any]], visited: dict[str, bool]
    ) -> list[typing.Any]:
        """Call a function on any node of a document tree - internal helper."""
        ret = func(self)
        visited[self.filename] = True
        for n in self.children:
            if n.filename not in visited:
                ret_kid = n._walk_document_tree(func, visited)
                ret.extend(ret_kid)
        return ret

    # TODO rewrite using _generic_walk_document_tree
    def find_entry_in_subgraph(
        self,
    ) -> tuple[LanguageType, list[TeXFileIssue]]:
        """Walk a subgraph to search for properties."""
        return self._find_entry_in_subgraph({})

    def _find_entry_in_subgraph(self, visited: dict[str, bool]) -> tuple[LanguageType, list[TeXFileIssue]]:
        """Walk a subgraph to search for properties."""
        issues = []
        found_language: LanguageType = self.language
        logging.debug("find_entry_in_subgraph: %s", self.filename)
        for n in self.children:
            if n.filename in visited:
                logging.debug("find_entry_in_subgraph: revisiting %s", n.filename)
                continue
            logging.debug("find_entry_in_subgraph: recursively calling into %s", n.filename)
            visited[n.filename] = True
            kid_language, kid_issues = n._find_entry_in_subgraph(visited)
            if found_language == LanguageType.unknown:
                found_language = kid_language
            elif found_language == LanguageType.tex:
                if kid_language == LanguageType.latex:
                    issues.append(
                        TeXFileIssue(IssueType.conflicting_file_type, "conflicting lang types of main and subfiles")
                    )
                # always upgrade to LaTeX
                found_language = LanguageType.latex
            elif found_language == LanguageType.latex:
                if kid_language == LanguageType.tex:
                    issues.append(
                        TeXFileIssue(IssueType.conflicting_file_type, "conflicting lang types of main and subfiles")
                    )
                # keep found_language as LATEX
            else:
                raise PreflightException(f"Unknown LanguageType {found_language}")

            issues.extend(kid_issues)

        return found_language, issues

    # TODO rewrite using _generic_walk_document_tree
    def recursive_collect_files(self, what: FileType | str) -> list[str]:
        """Recursively collect all tex/bib/other files."""
        return self._recursive_collect_files(what, {})

    def _recursive_collect_files(self, what: FileType | str, visited: dict[str, bool]) -> list[str]:
        """Recursively collect all tex/bib/other files."""
        if what == FileType.bib:
            idx = "used_bib_files"
        elif what == FileType.bbl:
            idx = "used_bbl_files"
        elif what == FileType.ind:
            idx = "used_ind_files"
        elif what == FileType.idx:
            idx = "used_idx_files"
        elif what == FileType.tex:
            idx = "used_tex_files"
        elif what == FileType.other:
            idx = "used_other_files"
        elif what == "issues":
            idx = "issues"
        else:
            raise PreflightException(f"no such file type: {what}")
        found: list[str] = getattr(self, idx)
        visited[self.filename] = True
        for n in self.children:
            if n.filename in visited:
                logging.debug("recursive_collect_files: revisiting %s", n.filename)
                continue
            found.extend(n._recursive_collect_files(what, visited))
        return found


class ToplevelFile(BaseModel):
    """Toplevel file and how to compile it."""

    filename: str
    process: MainProcessSpec
    hyperref_found: bool | None = None
    issues: list[TeXFileIssue] = []


class PreflightResponse(BaseModel):
    """Preflight response model."""

    status: PreflightStatus
    detected_toplevel_files: list[ToplevelFile]
    tex_files: list[ParsedTeXFile]
    ancillary_files: list[str]

    def to_json(self, **kwargs: typing.Any) -> str:
        """Return a json representation."""
        return self.model_dump_json(exclude_none=True, exclude_defaults=True, **kwargs)


#
# GLOBAL CONSTANTS
#

TEX_EXTENSIONS = "tex"
EPS_EXTENSIONS = "eps ps eps.gz ps.gz mps"

# upper/lower case uses case folding!!!!
# TODO: check whether luatex actually support mps without shell-escape
IMAGE_EXTENSIONS = {
    "pdftex": "pdf png jpg mps jpeg jbig2 jb2",
    "luatex": "pdf png jpg mps jpeg jbig2 jb2",
    "dvips": "eps ps eps.gz ps.gz eps.Z mps",
    "dvipdfmx": "pdf ai png jpg jpeg jp2 jpf bmp ps eps mps",
}


def _merge(a: list[T], b: list[T]) -> list[T]:
    return a + [e_b for e_b in b if e_b not in a]


_extss: list[str] = IMAGE_EXTENSIONS["pdftex"].split()
_extss = _merge(_extss, IMAGE_EXTENSIONS["dvips"].split())
_extss = _merge(_extss, IMAGE_EXTENSIONS["dvipdfmx"].split())
_extss = _merge(_extss, IMAGE_EXTENSIONS["luatex"].split())
ALL_IMAGE_EXTS: str = " ".join(_extss)

# only parse file with these extensions
PARSED_FILE_EXTENSIONS = [".tex", ".sty", ".ltx", ".cls", ".clo"]

single_argument_include_commands = [
    "include",
    "InputIfFileExists",
    "documentclass",
    "LoadClass",
    "LoadClassWithOptions",
    "includegraphics",
    "epsfile",
    "subfile",
    "subfileinclude",
]
multiple_argument_include_commands = [
    "usepackage",
    "RequirePackage",
    "RequirePackageWithOptions",
]
special_argument_include_commands = ["psfig"]

#
CONDITIONALLY_INCLUDED_FILES = [
    "svglov3.clo",
]

# hash command name -> [ take_options, multi_args, possible_extensions ]
INCLUDE_COMMANDS = [
    IncludeSpec(cmd="input", source="core", type=FileType.tex, extensions=TEX_EXTENSIONS, take_options=False),
    IncludeSpec(cmd="include", source="core", type=FileType.tex, extensions=TEX_EXTENSIONS, take_options=False),
    IncludeSpec(
        cmd="InputIfFileExists", source="core", type=FileType.tex, extensions=TEX_EXTENSIONS, take_options=False
    ),
    IncludeSpec(cmd="documentstyle", source="core", type=FileType.tex, extensions="cls"),
    IncludeSpec(cmd="documentclass", source="core", type=FileType.tex, extensions="cls"),
    IncludeSpec(cmd="LoadClass", source="core", type=FileType.tex, extensions="cls"),
    IncludeSpec(cmd="LoadClassWithOptions", source="core", type=FileType.tex, extensions="cls", take_options=False),
    IncludeSpec(
        cmd="usepackage", source="core", type=FileType.tex, extensions="sty", take_options=True, multi_args=True
    ),
    IncludeSpec(
        cmd="RequirePackage",
        source="core",
        type=FileType.tex,
        extensions="sty",
        take_options=True,
        multi_args=True,
    ),
    IncludeSpec(
        cmd="RequirePackageWithOptions",
        source="core",
        type=FileType.tex,
        extensions="sty",
        take_options=False,
        multi_args=False,
    ),
    IncludeSpec(cmd="bibliography", source="core", type=FileType.bib, extensions="bib", take_options=False),
    IncludeSpec(cmd="includegraphics", source="graphics", type=FileType.other, extensions=IMAGE_EXTENSIONS),
    IncludeSpec(cmd="psfig", source="epsfig", type=FileType.other, extensions=EPS_EXTENSIONS),
    IncludeSpec(
        cmd="subfile",
        source="subfiles",
        type=FileType.tex,
        extensions=TEX_EXTENSIONS,
        take_options=False,
        multi_args=False,
    ),
    IncludeSpec(
        cmd="subfileinclude",
        source="subfiles",
        type=FileType.tex,
        extensions=TEX_EXTENSIONS,
        take_options=False,
        multi_args=False,
    ),
    IncludeSpec(cmd="includestandalone", source="standalone", type=FileType.tex, extensions=TEX_EXTENSIONS),
    IncludeSpec(cmd="includesvg", source="svg", type=FileType.other, extensions="svg"),
    IncludeSpec(cmd="includepdf", source="pdfpages", type=FileType.other, extensions="pdf"),
    IncludeSpec(cmd="epsfbox", source="epsf", type=FileType.other, extensions=EPS_EXTENSIONS),
    IncludeSpec(cmd="epsfig", source="epsfig", type=FileType.other, extensions=EPS_EXTENSIONS),
    IncludeSpec(
        cmd="loadglsentries", source="glossaries", type=FileType.other, extensions="gls"
    ),  # TODO check extensions!!!
    IncludeSpec(
        cmd="DTLloaddb", source="datatool", type=FileType.other, extensions=None, file_argument=2
    ),  # \DTLloaddb[hoptionsi]{hdb namei}{hfilenamei}
    IncludeSpec(
        cmd="DTLloadrawdb", source="datatool", type=FileType.other, extensions=None, file_argument=2
    ),  # \DTLloaddb[hoptionsi]{hdb namei}{hfilenamei}
    IncludeSpec(
        cmd="import", source="import", type=FileType.tex, extensions=TEX_EXTENSIONS, file_argument=[1, 2]
    ),  # \import{prefix}{file}
    IncludeSpec(
        cmd="usetikzlibrary",
        source="tikz",
        type=FileType.tex,
        extensions=TEX_EXTENSIONS,
        take_options=False,
        multi_args=True,
    ),
    IncludeSpec(
        cmd="usepgflibrary",
        source="tikz",
        type=FileType.tex,
        extensions=TEX_EXTENSIONS,
        take_options=False,
        multi_args=True,
    ),
    IncludeSpec(
        cmd="lstinputlisting", source="listings", type=FileType.tex, extensions=TEX_EXTENSIONS
    ),  # \lstinputlisting[lastline=4]{listings.sty}
    IncludeSpec(cmd="tcbuselibrary", source="tcolorbox", type=FileType.tex, extensions="code.tex"),
    IncludeSpec(cmd="tcbincludegraphics", source="tcolorbos", type=FileType.other, extensions=IMAGE_EXTENSIONS),
    IncludeSpec(cmd="asyinclude", source="asy", type=FileType.other, extensions="asy"),
    IncludeSpec(cmd="newindex", source="index", type=FileType.idx),
    IncludeSpec(cmd="makeindex", source="index", type=FileType.idx),
    IncludeSpec(cmd="printindex", source="index", type=FileType.ind),
    IncludeSpec(cmd="overpic", source="overpic", type=FileType.other, extensions=IMAGE_EXTENSIONS),
]
# make a dict with key is include command
INCLUDE_COMMANDS_DICT = {f.cmd: f for f in INCLUDE_COMMANDS}


# TODO
# \openin2=data.txt ... \read2 to \myline ...

# TODO we should auto-generate this regex
ARGS_INCLUDE_REGEX = r"""
    \\(
        input|
        include|                         # command from the core format
        InputIfFileExists|
        documentstyle|
        documentclass|
        LoadClass|
        LoadClassWithOptions|
        usepackage|
        RequirePackage|
        RequirePackageWithOptions|
        bibliography|
        includegraphics|                 # graphic[sx]
        epsfig|                          # epsfig
        import|                          # import \import{prefix}{file} searches prefix/file
        includestandalone|               # standalone \includestandalone[〈options〉]{〈file〉}
        subfile|                         # subfiles
        subfileinclude|
        includesvg|                      # svg
        includepdf|                      # pdfpages
        epsfbox|                         # epsf
        loadglsentries|                  # glossaries
        DTLloaddb|                       # datatool
        DTLloadrawdb|
        lstinputlisting|                 # listings
        usetikzlibrary|                  # tikz
        usepgflibrary|
        tcbuselibrary|                   # tcolorbox
        tcbincludegraphics|
        asyinclude|                      # asy
        newindex|                        # index
        makeindex|
        printindex|
        begin\s*{\s*overpic\s*}          # overpic
    )\s*(?:%.*\n)?
    \s*(\[[^]]*\])?\s*(?:%.*\n)?      # optional arguments
    \s*({[^}]*})?\s*(?:%.*\n)?        # actual argument with braces
    \s*({[^}]*})?\s*(?:%.*\n)?        # second argument with braces
    \s*({[^}]*})?                     # third argument with braces
    (?=\s*(\W|$))                         # any non-word character terminating the command
"""

# All possible CompilerSpecs
# tex / dvi
COMPILER: dict[str, CompilerSpec] = dict()
COMPILER["tex"] = CompilerSpec(
    engine=EngineType.tex, output=OutputType.dvi, postp=PostProcessType.dvips_ps2pdf, lang=LanguageType.tex
)
COMPILER["dviluatex"] = CompilerSpec(
    engine=EngineType.luatex, output=OutputType.dvi, postp=PostProcessType.dvips_ps2pdf, lang=LanguageType.tex
)
COMPILER["ptex"] = CompilerSpec(
    engine=EngineType.ptex, output=OutputType.dvi, postp=PostProcessType.dvipdfmx, lang=LanguageType.tex
)
COMPILER["uptex"] = CompilerSpec(
    engine=EngineType.uptex, output=OutputType.dvi, postp=PostProcessType.dvipdfmx, lang=LanguageType.tex
)

# tex / pdf
COMPILER["pdftex"] = CompilerSpec(
    engine=EngineType.tex, output=OutputType.pdf, postp=PostProcessType.none, lang=LanguageType.tex
)
COMPILER["luatex"] = CompilerSpec(
    engine=EngineType.luatex, output=OutputType.pdf, postp=PostProcessType.none, lang=LanguageType.tex
)
COMPILER["xetex"] = CompilerSpec(
    engine=EngineType.xetex, output=OutputType.pdf, postp=PostProcessType.none, lang=LanguageType.tex
)

# latex / dvi
COMPILER["latex"] = CompilerSpec(
    engine=EngineType.tex, output=OutputType.dvi, postp=PostProcessType.dvips_ps2pdf, lang=LanguageType.latex
)
COMPILER["dvilualatex"] = CompilerSpec(
    engine=EngineType.luatex, output=OutputType.dvi, postp=PostProcessType.dvips_ps2pdf, lang=LanguageType.latex
)
COMPILER["platex"] = CompilerSpec(
    engine=EngineType.ptex, output=OutputType.dvi, postp=PostProcessType.dvipdfmx, lang=LanguageType.latex
)
COMPILER["uplatex"] = CompilerSpec(
    engine=EngineType.uptex, output=OutputType.dvi, postp=PostProcessType.dvipdfmx, lang=LanguageType.latex
)

# latex / pdf
COMPILER["pdflatex"] = CompilerSpec(
    engine=EngineType.tex, output=OutputType.pdf, postp=PostProcessType.none, lang=LanguageType.latex
)
COMPILER["lualatex"] = CompilerSpec(
    engine=EngineType.luatex, output=OutputType.pdf, postp=PostProcessType.none, lang=LanguageType.latex
)
COMPILER["xelatex"] = CompilerSpec(
    engine=EngineType.xetex, output=OutputType.pdf, postp=PostProcessType.none, lang=LanguageType.latex
)

ALL_COMPILERS = list(COMPILER.values())
ALL_COMPILERS_STR = [c.compiler_string for c in ALL_COMPILERS]
DVI_COMPILERS = [c for c in ALL_COMPILERS if c.output == OutputType.dvi]
DVI_COMPILERS_STR = [c.compiler_string for c in DVI_COMPILERS]
PDF_COMPILERS = [c for c in ALL_COMPILERS if c.output == OutputType.pdf]
PDF_COMPILERS_STR = [c.compiler_string for c in PDF_COMPILERS]
TEX_COMPILERS = [c for c in ALL_COMPILERS if c.lang == LanguageType.tex]
TEX_COMPILERS_STR = [c.compiler_string for c in TEX_COMPILERS]
LATEX_COMPILERS = [c for c in ALL_COMPILERS if c.lang == LanguageType.latex]
LATEX_COMPILERS_STR = [c.compiler_string for c in LATEX_COMPILERS]
FONTSPEC_ALLOWED_COMPILERS = [c for c in ALL_COMPILERS if c.engine == EngineType.luatex or c.engine == EngineType.xetex]
FONTSPEC_ALLOWED_COMPILERS_STR = [c.compiler_string for c in FONTSPEC_ALLOWED_COMPILERS]
# check that we can represent all defined compilers as strings
for c in ALL_COMPILERS:
    assert c.compiler_string is not None
# the following order also gives the preference!
SUPPORTED_COMPILERS: list[CompilerSpec] = [COMPILER["pdflatex"], COMPILER["latex"], COMPILER["tex"]]
SUPPORTED_COMPILERS_STR: list[str | None] = [c.compiler_string for c in SUPPORTED_COMPILERS]


#
# FUNCTIONS
#
def string_to_bool(value: str) -> bool:
    """Convert a string to a bool."""
    if value.lower() in ["true", "yes", "on", "1"]:
        return True
    if value.lower() in ["false", "no", "off", "0"]:
        return False
    raise ParseSyntaxError(f"Cannot parse value to boolean: {value}")


def parse_file(basedir: str, filename: str) -> ParsedTeXFile:
    """Parse a file for included commands."""
    with open(f"{basedir}/{filename}", "rb") as f:
        rawdata = f.read()
    detected_encoding_data = charset_detect(rawdata)
    encoding: str | None = detected_encoding_data.get("encoding")
    data: str
    if encoding is None:
        encoding = "utf-8"
    # order of encodings we try:
    # - utf-8 (which includes ascii!)
    # - detected encoding
    try_encodings: list[str] = []
    if encoding != "utf-8":
        try_encodings.append("utf-8")
    try_encodings.append(encoding)
    logging.debug("Trying the following encodings in order: %s", try_encodings)
    found_encoding: str | None = None
    for enc in try_encodings:
        try:
            data = str(rawdata.decode(enc))
            found_encoding = enc
            logging.debug("Detected encoding %s", enc)
            break
        except UnicodeDecodeError:
            logging.debug("Failed to decode %s in %s", filename, enc)
    if not found_encoding:
        n = ParsedTeXFile(filename=filename)
        n._data = ""
        n.issues.append(TeXFileIssue(IssueType.contents_decode_error, f"cannot decode file, tried {try_encodings}"))
        return n

    # standardize line endings
    line_ending_re = re.compile(r"\r\n|\r|\n")
    data = re.sub(line_ending_re, "\n", data)
    n = ParsedTeXFile(filename=filename)
    n._data = data
    logging.debug("parse_file: starting detect_included_files %s", n.filename)
    n.detect_included_files()
    logging.debug("parse_file: starting detect_language")
    n.detect_language()
    logging.debug("parse_file: finished parsing")

    return n


def parse_dir(rundir: str) -> tuple[dict[str, ParsedTeXFile] | ToplevelFile, list[str]]:
    """Parse all TeX files in a directory."""
    glob_files = glob.glob(f"{rundir}/**/*", recursive=True)
    # strip rundir/ prefix
    n = len(rundir) + 1
    all_files = [f[n:] for f in glob_files if os.path.isfile(f)]
    # we will not analyze ancillary files
    files = [f for f in all_files if not f.startswith("anc/")]
    # ancillary files
    anc_files = [t for t in all_files if t.startswith("anc/")]
    # files = os.listdir(rundir)
    # needs more extensions that we support
    tex_files = [t for t in files if os.path.splitext(t)[1].lower() in PARSED_FILE_EXTENSIONS]
    if not tex_files:
        # we didn't find any tex file, check for a single PDF file
        if len(files) == 1 and files[0].lower().endswith(".pdf"):
            # PDF only submission, only one PDF file, nothing else
            return ToplevelFile(
                filename=files[0], process=MainProcessSpec(compiler=CompilerSpec(compiler=PDF_SUBMISSION_STRING))
            ), anc_files
        else:
            # check for HTML submissions
            for f in sorted(files):
                if f.lower().endswith(".html"):
                    return ToplevelFile(
                        filename=f, process=MainProcessSpec(compiler=CompilerSpec(compiler=HTML_SUBMISSION_STRING))
                    ), anc_files
    nodes = {f: parse_file(rundir, f) for f in tex_files}
    # print(nodes)
    return nodes, anc_files


<<<<<<< HEAD
def kpse_search_files(basedir: str, nodes: dict[str, ParsedTeXFile]) -> dict[str, str]:
    """Search for files using kpsearch, using the lua script kpse_search.lua."""
    kpse_find_input_data = ""
    for _, n in nodes.items():
        for k, v in n.mentioned_files.items():
            # we don't know the \jobname by now, so we cannot search for index files
            # (.idx/.ind/etc)
            if k.startswith("<MAIN>."):
                continue
            exts = v.ext_str()
            if v.extensions == "svg":
                # support default placement of svg pre-converted images
                # in "svg-inkscape/" where there is
                # - <basename>_svg-tex.pdf_tex
                # - <basename>_svg-tex.pdf
                # TODO do we want to support different setups for "inkscapepath" setting?
                bn_k = os.path.basename(k)
                kpse_find_input_data += f"svg-inkscape/{bn_k}_svg-tex\npdf_tex\n"
                kpse_find_input_data += f"svg-inkscape/{bn_k}_svg-tex\npdf\n"

            kpse_find_input_data += f"{k}\n{exts}\n"
=======
def kpse_search_files(basedir: str, nodes: dict[str, ParsedTeXFile]) -> dict[str, dict[str, str]]:
    """Search for files using kpsearch, using the lua script kpse_search.lua."""
    kpse_find_input_data = ""
    for _, n in nodes.items():
        for k, subv in n.mentioned_files.items():
            for cmd, v in subv.items():
                # we don't know the \jobname by now, so we cannot search for index files
                # (.idx/.ind/etc)
                if k.startswith("<MAIN>."):
                    continue
                exts = v.ext_str()
                kpse_find_input_data += f"{k}\n{exts}\n"
>>>>>>> a6938da2
    logging.debug("kpse_find_input_data ===%s===", kpse_find_input_data)

    if not kpse_find_input_data:
        return {}

    p = subprocess.run(
        ["texlua", f"{MODULE_PATH}/kpse_search.lua", "-mark-sys-files", basedir],
        input=kpse_find_input_data,
        capture_output=True,
        text=True,
        check=True,
    )

<<<<<<< HEAD
    logging.debug("Received the following string from kpse_search.lua:\n%s", p.stdout)
=======
    logging.debug("kpse_found return: ===\n%s\n===", p.stdout)
>>>>>>> a6938da2

    # read back the output information
    kpse_found: dict[str, dict[str, str]] = {}
    for fname, exts, found in zip_longest(*[iter(p.stdout.splitlines())] * 3, fillvalue=""):
        logging.debug("zipping gives fname / exts / found = %s / %s / %s", fname, exts, found)
        if fname not in kpse_found:
            kpse_found[fname] = {}
        if found.startswith("./anc/"):
            # ignore ancillary files in the return, they should be marked
            # as not existing
<<<<<<< HEAD
            kpse_found[fname][found] = ""
        else:
            kpse_found[fname][found] = found[2:] if found.startswith("./") else found
=======
            kpse_found[fname][exts] = ""
        else:
            kpse_found[fname][exts] = found[2:] if found.startswith("./") else found
>>>>>>> a6938da2

    logging.debug("kpse_found return ====%s===", kpse_found)
    return kpse_found


def update_nodes_with_kpse_info(
    nodes: dict[str, ParsedTeXFile], kpse_found: dict[str, dict[str, str]]
) -> dict[str, ParsedTeXFile]:
    """Update the parsed tex files with the location of used files."""
    for _, n in nodes.items():
<<<<<<< HEAD
        for f, v in n.mentioned_files.items():
            exts = v.ext_str()
            logging.debug("Extensions for current node/mentioned file: %s", exts)
            if f in kpse_found:
                found = kpse_found[f]
            elif f.startswith("<MAIN>."):
                # deal with index idx/ind files that are based on jobname
                # and aren't found.
                logging.debug(r"keeping \jobname file %s", f)
                found = f
            else:
                logging.error("kpse_found not containing =%s=", f)
                break
            if found.startswith("SYSTEM:"):
                # record system files serparately
                n.used_system_files.append(found[7:])
                continue
            # if we don't find the file, and it is not loaded optionally, record it as issue
            if found == "":
                if n.mentioned_files[f].cmd != "InputIfFileExists":
                    n.issues.append(TeXFileIssue(IssueType.file_not_found, f))
                continue
            if n.mentioned_files[f].type == FileType.tex:
                n.used_tex_files.append(found)
            elif n.mentioned_files[f].type == FileType.bib:
                n.used_bib_files.append(found)
            elif n.mentioned_files[f].type == FileType.bbl:
                n.used_bbl_files.append(found)
            elif n.mentioned_files[f].type == FileType.ind:
                n.used_ind_files.append(found)
            elif n.mentioned_files[f].type == FileType.idx:
                n.used_idx_files.append(found)
            elif n.mentioned_files[f].type == FileType.other:
                n.used_other_files.append(found)
            else:
                raise PreflightException(f"Unknown file type {n.mentioned_files[f].type} for file {f}")
        # n.update_engine_based_on_system_files()
        # n.update_compiler_data()
        # logging.debug("update_nodes_with_kpse_info: %s engine set to %s", n.filename, n.engine)
=======
        for f, subv in n.mentioned_files.items():
            for cmd, v in subv.items():
                v_exts = v.ext_str()
                if f in kpse_found and v_exts in kpse_found[f]:
                    found = kpse_found[f][v_exts]
                elif f.startswith("<MAIN>."):
                    # deal with index idx/ind files that are based on jobname
                    # and aren't found.
                    logging.debug(r"keeping \jobname file %s", f)
                    found = f
                else:
                    logging.error("kpse_found not containing =%s=", f)
                    break
                if found.startswith("SYSTEM:"):
                    # record system files serparately
                    n.used_system_files.append(found[7:])
                    continue
                # if we don't find the file, and it is not loaded optionally, record it as issue
                if found == "":
                    if v.cmd != "InputIfFileExists":
                        n.issues.append(TeXFileIssue(IssueType.file_not_found, f))
                    continue
                if v.type == FileType.tex:
                    n.used_tex_files.append(found)
                elif v.type == FileType.bib:
                    n.used_bib_files.append(found)
                elif v.type == FileType.bbl:
                    n.used_bbl_files.append(found)
                elif v.type == FileType.ind:
                    n.used_ind_files.append(found)
                elif v.type == FileType.idx:
                    n.used_idx_files.append(found)
                elif v.type == FileType.other:
                    n.used_other_files.append(found)
                else:
                    raise PreflightException(f"Unknown file type {v.type} for file {f}")
            # n.update_engine_based_on_system_files()
            # n.update_compiler_data()
            # logging.debug("update_nodes_with_kpse_info: %s engine set to %s", n.filename, n.engine)
>>>>>>> a6938da2
    return nodes


def compute_document_graph(
    nodes: dict[str, ParsedTeXFile],
) -> tuple[dict[str, ParsedTeXFile], dict[str, ParsedTeXFile]]:
    """Create the file graph from the included files information."""
    roots = {}
    for _, n in nodes.items():
        for sn in n.used_tex_files:
            if sn in nodes:
                n.children.append(nodes[sn])
                nodes[sn].parents.append(n)
            else:
                # only log a warning when the parsed node has an extension that we
                # are supposed to parse
                if any([sn.endswith(x) for x in PARSED_FILE_EXTENSIONS]):
                    # exclude some files that are conditionally loaded but usually not present
                    if sn not in CONDITIONALLY_INCLUDED_FILES:
                        logging.warning("Cannot find parsed node for used tex file %s", sn)
    for fn, n in nodes.items():
        # print(f"working on {n.filename} - parents = {n.parents}")
        if not n.parents:
            # print("n.parents is true")
            roots[fn] = n
    return roots, nodes


def compute_toplevel_files(roots: dict[str, ParsedTeXFile], nodes: dict[str, ParsedTeXFile]) -> dict[str, ToplevelFile]:
    """Determine the toplevel files."""
    toplevel_files = {}
    for f, n in roots.items():
        # don't consider sty/cls/clo as toplevel, even if they are not used
        if f.endswith(".sty") or f.endswith(".cls") or f.endswith(".clo"):
            continue
        tl = ToplevelFile(filename=n.filename, process=MainProcessSpec())
        tl_n = nodes[f]
        # check for hyperref
        hyperref_found = tl_n.generic_walk_document_tree(lambda x: x.hyperref_found, lambda x, y: x or y)
        # we want True/False, but hyperref_found could contain None
        tl.hyperref_found = True if hyperref_found else False
        # it is not enough to be a latex file and a root file to be a toplevel file
        # we need to have documentclass being found in one of the include files
        contains_documentclass_somewhere = tl_n.generic_walk_document_tree(
            lambda x: x.contains_documentclass, lambda x, y: x or y
        )
        contains_bye_somewhere = tl_n.generic_walk_document_tree(lambda x: x.contains_bye, lambda x, y: x or y)
        if contains_documentclass_somewhere or contains_bye_somewhere:
            toplevel_files[f] = tl

    return toplevel_files


def guess_compilation_parameters(toplevel_files: dict[str, ToplevelFile], nodes: dict[str, ParsedTeXFile]) -> None:
    """Guess the compilation parameters from the accumulated information."""
    for f, tl in toplevel_files.items():
        tl_n = nodes[f]

        # CompilerSpec is not hashable, so we cannot directly use it as set elements
        candidate_compilers = set(ALL_COMPILERS_STR)

        found_language, issues = tl_n.find_entry_in_subgraph()

        contains_pdfoutput_true = tl_n.generic_walk_document_tree(
            lambda x: x.contains_pdfoutput_true, lambda x, y: x or y
        )
        contains_pdfoutput_false = tl_n.generic_walk_document_tree(
            lambda x: x.contains_pdfoutput_false, lambda x, y: x or y
        )

        logging.debug(
            "guessing compilation parameters: found_language, pdfoutput true, pdfoutput false = %s, %s, %s",
            found_language,
            contains_pdfoutput_true,
            contains_pdfoutput_false,
        )

        logging.debug("Initial set of compiler: %s", candidate_compilers)

        if contains_pdfoutput_true and contains_pdfoutput_false:
            tl.issues.append(TeXFileIssue(IssueType.conflicting_output_type, "pdfoutput set to 0 and 1"))
            # we assume by default pdf output
            candidate_compilers.difference_update(DVI_COMPILERS_STR)
        elif contains_pdfoutput_true:
            candidate_compilers.difference_update(DVI_COMPILERS_STR)
        elif contains_pdfoutput_false:
            candidate_compilers.difference_update(PDF_COMPILERS_STR)

        logging.debug("Round 1 set of compiler: %s", candidate_compilers)

        # check for fontspec.sty to determine xetex/luatex
        for fn in tl_n.used_system_files + tl_n.used_tex_files:
            if fn.endswith("/fontspec.sty"):
                candidate_compilers.intersection_update(FONTSPEC_ALLOWED_COMPILERS_STR)

        logging.debug("Round 2 set of compiler: %s", candidate_compilers)

        # check all other files
        all_other = tl_n.recursive_collect_files(FileType.other)
        pdftex_exts = set(IMAGE_EXTENSIONS["pdftex"].split())
        dvips_exts = set(IMAGE_EXTENSIONS["dvips"].split())
        luatex_exts = set(IMAGE_EXTENSIONS["luatex"].split())
        dvipdfmx_exts = set(IMAGE_EXTENSIONS["dvipdfmx"].split())
        all_exts = pdftex_exts | dvips_exts | luatex_exts | dvipdfmx_exts
        driver_paths = {"pdftex", "dvips", "dvipdfmx", "luatex"}
        for fn in all_other:
            _, ext = os.path.splitext(fn)
            f_ext = ext[1:].lower()
            # if an extension is not supported by at least one engine,
            # do not remove unsupported engines since we will end up
            # with an empty set of supported engines.
            if f_ext not in all_exts:
                continue
            if f_ext not in pdftex_exts:
                logging.debug("Discarding pdftex due to img extension: %s", f_ext)
                driver_paths.discard("pdftex")
            if f_ext not in dvips_exts:
                logging.debug("Discarding dvips due to img extension: %s", f_ext)
                driver_paths.discard("dvips")
            if f_ext not in dvipdfmx_exts:
                logging.debug("Discarding dvipdfmx due to img extension: %s", f_ext)
                driver_paths.discard("dvipdfmx")
            if f_ext not in luatex_exts:
                logging.debug("Discarding luatex due to img extension: %s", f_ext)
                driver_paths.discard("luatex")
        if not driver_paths:
            issues.append(TeXFileIssue(IssueType.conflicting_engine_type, "included images force conflicting engines"))

        if "luatex" not in driver_paths:
            candidate_compilers.difference_update(
                set([c.compiler_string for c in ALL_COMPILERS if c.engine == EngineType.luatex])
            )
        if "dvipdfmx" not in driver_paths:
            candidate_compilers.difference_update(
                set(
                    [
                        c.compiler_string
                        for c in ALL_COMPILERS
                        if c.postp == PostProcessType.dvipdfmx or c.engine == EngineType.xetex
                    ]
                )
            )
        if "dvips" not in driver_paths:
            candidate_compilers.difference_update(
                set([c.compiler_string for c in ALL_COMPILERS if c.postp == PostProcessType.dvips_ps2pdf])
            )
        if "pdftex" not in driver_paths:
            candidate_compilers.difference_update(
                set(
                    [
                        c.compiler_string
                        for c in ALL_COMPILERS
                        if c.engine == EngineType.tex and c.output == OutputType.pdf
                    ]
                )
            )

        logging.debug("Round 3 set of compiler: %s", candidate_compilers)

        lang: LanguageType = LanguageType.tex if found_language == LanguageType.unknown else found_language

        candidate_compilers.intersection_update(TEX_COMPILERS_STR if lang == LanguageType.tex else LATEX_COMPILERS_STR)

        logging.debug("Round 4 set of compiler: %s", candidate_compilers)

        possible_compiler_strings = list(candidate_compilers)
        supported_compiler_strings = candidate_compilers.intersection(set(SUPPORTED_COMPILERS_STR))

        if not possible_compiler_strings:
            issues.append(TeXFileIssue(IssueType.unsupported_compiler_type, "compiler cannot be determined"))
        elif not supported_compiler_strings:
            issues.append(
                TeXFileIssue(
                    IssueType.unsupported_compiler_type, f"compiler(s) {possible_compiler_strings} not supported"
                )
            )

        # if there are multiple supported compilers, search for the first
        # according to the order in SUPPORTED_COMPILERS
        selected_compiler_string: str = ""
        for cs in SUPPORTED_COMPILERS_STR:
            if cs in supported_compiler_strings and cs is not None:
                selected_compiler_string = cs
                break

        if selected_compiler_string:
            tl.process.compiler = CompilerSpec(compiler=selected_compiler_string)

        # count issues in sub files
        for fn, nr_issues in tl_n.walk_document_tree(lambda n: [tuple((n.filename, len(n.issues)))]):
            if nr_issues > 0:
                issues.append(TeXFileIssue(IssueType.issue_in_subfile, str(nr_issues), filename=fn))
        tl.issues = issues


def deal_with_bibliographies(
    rundir: str, toplevel_files: dict[str, ToplevelFile], nodes: dict[str, ParsedTeXFile]
) -> None:
    """Check for inclusion of bib files and presence .bbl files."""
    for tl_f, tl_n in toplevel_files.items():
        node = nodes[tl_f]
        bbl_file = tl_f.removesuffix(".tex").removesuffix(".TEX") + ".bbl"
        bbl_file_full_path = os.path.join(rundir, bbl_file)
        bbl_file_present = os.path.isfile(bbl_file_full_path)
        is_biber: bool = False
        if bbl_file_present:
            # check version of bbl file
            # First three lines of .bbl file:
            #
            # % $ biblatex auxiliary file $
            # % $ biblatex bbl format version 3.3 $
            # % Do not modify the above lines!
            with open(bbl_file_full_path) as bblfn:
                # try to read up to three lines from the .bbl file
                # This ma fail for empty .bbl files or files containing less than three lines
                # in this case the next throws the StopIteration exception
                try:
                    head = [next(bblfn).strip() for _ in range(3)]
                except StopIteration:
                    head = [""]
            if head[0] == "% $ biblatex auxiliary file $":
                # only check files created by biblatex/biber
                is_biber = True
                if head[1].startswith("% $ biblatex bbl format version "):
                    bbl_version = head[1].removeprefix("% $ biblatex bbl format version ").removesuffix(" $")
                    if bbl_version != CURRENT_ARXIV_TEX_BBL_VERSION:
                        node.issues.append(
                            TeXFileIssue(
                                IssueType.bbl_version_mismatch,
                                f"Expected {CURRENT_ARXIV_TEX_BBL_VERSION} but got {bbl_version}",
                                bbl_file,
                            )
                        )
            # toplevel filename .bbl is available -> precompiled bib, ignore if bib files is missing
            tl_n.process.bibliography = BibProcessSpec(
                processor=BibCompiler.biber if is_biber else BibCompiler.unknown, pre_generated=True
            )
            # add bbl file to the list of used_other_files
            nodes[tl_f].used_other_files.append(bbl_file)
            # TODO, maybe remove issues with missing .bib files?
            continue
        # toplevel filename .bbl is missing -> require .bib to be available,
        all_bib = node.recursive_collect_files(FileType.bib)
        if all_bib:
            # TODO detect biber usage from source files (done when .bbl is available above)
            tl_n.process.bibliography = BibProcessSpec(processor=BibCompiler.unknown, pre_generated=False)


def deal_with_indices(rundir: str, toplevel_files: dict[str, ToplevelFile], nodes: dict[str, ParsedTeXFile]) -> None:
    """Check for inclusion of idx files and presence .ind files."""
    for tl_f, tl_n in toplevel_files.items():
        node = nodes[tl_f]
        # first collect the *defined* indices which contain the tag name:
        #          "used_ind_files" : [
        #             "<MAIN>.<tag1>",
        #             "<MAIN>.<tag2>"
        #          ],
        #          "used_idx_files": [
        #             "<MAIN>.<tag1>.<idx_ext>.<ind_ext>",
        #             ....
        #          ]
        all_ind = [fn[8:-1] for fn in node.recursive_collect_files(FileType.ind)]
        all_idx = [fn[7:] for fn in node.recursive_collect_files(FileType.idx)]
        defined_indices = {}
        for idxdef in all_idx:
            tag, idx_ext, ind_ext = idxdef.split(".")
            tag = tag[1:-1]
            idx_ext = idx_ext[1:-1]
            ind_ext = ind_ext[1:-1]
            defined_indices[tag] = (idx_ext, ind_ext)
        logging.debug("Found globally used indices: %s", all_ind)
        logging.debug("Found globally defined indices: %s", defined_indices)
        found_all_indices = True
        for tag in all_ind:
            # check that all used indices are defined
            if tag not in defined_indices:
                logging.error("Missing index definition for %s", tag)
                tl_n.issues.append(
                    TeXFileIssue(IssueType.index_definition_missing, f"index definition for {tag} not found")
                )
                continue
            else:
                logging.debug("Found index definition for %s: %s", tag, defined_indices[tag])
            idx_ext, ind_ext = defined_indices[tag]
            jobname = tl_f.removesuffix(".tex").removesuffix(".TEX")
            idx_file = jobname + "." + idx_ext
            ind_file = jobname + "." + ind_ext
            # remove the <MAIN>.... entry from this node, see below for more comments
            idx_file_pattern = f"<MAIN>.<{tag}>.<{idx_ext}>.<{ind_ext}>"
            if idx_file_pattern in nodes[tl_f].used_idx_files:
                nodes[tl_f].used_idx_files.remove(idx_file_pattern)
            nodes[tl_f].used_idx_files.append(idx_file)
            ind_file_present = os.path.isfile(f"{rundir}/{ind_file}")
            if ind_file_present:
                found_all_indices &= True
                # try to remove the <MAIN>.<tag> entry from this node, but
                # we do NOT remove it if it appears in some included file, too much work
                if f"<MAIN>.<{tag}>" in nodes[tl_f].used_ind_files:
                    nodes[tl_f].used_ind_files.remove(f"<MAIN>.<{tag}>")
                nodes[tl_f].used_ind_files.append(ind_file)
            else:
                found_all_indices &= False

        # remove unused index entries
        for tag, val in defined_indices.items():
            if tag not in all_ind:
                idx_ext, ind_ext = val
                idx_file_pattern = f"<MAIN>.<{tag}>.<{idx_ext}>.<{ind_ext}>"
                if idx_file_pattern in nodes[tl_f].used_idx_files:
                    nodes[tl_f].used_idx_files.remove(idx_file_pattern)

        if found_all_indices:
            tl_n.process.index = IndexProcessSpec(processor=IndexCompiler.unknown, pre_generated=True)
        else:
            tl_n.process.index = IndexProcessSpec(processor=IndexCompiler.unknown, pre_generated=False)


def _generate_preflight_response_dict(rundir: str) -> PreflightResponse:
    """Parse submission and generated preflight response as dictionary."""
    # parse files
    n: dict[str, ParsedTeXFile] | ToplevelFile
    anc_files: list[str]
    nodes: dict[str, ParsedTeXFile]
    roots: dict[str, ParsedTeXFile]
    toplevel_files: dict[str, ToplevelFile]

    n, anc_files = parse_dir(rundir)
    if isinstance(n, ToplevelFile):
        # pdf only submission, we received the toplevel file already
        toplevel_files = {n.filename: n}
        nodes = {}
        status = PreflightStatus(key=PreflightStatusValues.success)
    else:
        nodes = n
        if nodes == {}:
            roots = {}
            toplevel_files = {}
            status = PreflightStatus(key=PreflightStatusValues.error, info="No TeX files found")
        else:
            # search for files with kpse
            kpse_found = kpse_search_files(rundir, nodes)
            # update nodes with information of found kpse
            nodes = update_nodes_with_kpse_info(nodes, kpse_found)
            logging.debug("found TeX file nodes: %s", nodes.keys())
            # create tree
            roots, nodes = compute_document_graph(nodes)
            logging.debug("found root nodes: %s", roots.keys())
            # determine toplevel files
            toplevel_files = compute_toplevel_files(roots, nodes)
            # determine compilation settings
            guess_compilation_parameters(toplevel_files, nodes)
            # deal with bibliographies, which is painful
            deal_with_bibliographies(rundir, toplevel_files, nodes)
            deal_with_indices(rundir, toplevel_files, nodes)
            # TODO check for suspicious status!
            status = PreflightStatus(key=PreflightStatusValues.success)
    return PreflightResponse(
        status=status,
        detected_toplevel_files=[tl for tl in toplevel_files.values()],
        tex_files=[n for n in nodes.values()],
        ancillary_files=anc_files,
    )


def generate_preflight_response(rundir: str, json: bool = False, **kwargs: typing.Any) -> PreflightResponse | str:
    """Parse submission and generated preflight response as dictionary or json."""
    try:
        pfr: PreflightResponse = _generate_preflight_response_dict(rundir)
    except PreflightException as e:
        pfr = PreflightResponse(
            status=PreflightStatus(key=PreflightStatusValues.error, info=str(e)),
            detected_toplevel_files=[],
            tex_files=[],
            ancillary_files=[],
        )
    if json:
        return pfr.to_json(**kwargs)
    else:
        return pfr<|MERGE_RESOLUTION|>--- conflicted
+++ resolved
@@ -1117,29 +1117,6 @@
     return nodes, anc_files
 
 
-<<<<<<< HEAD
-def kpse_search_files(basedir: str, nodes: dict[str, ParsedTeXFile]) -> dict[str, str]:
-    """Search for files using kpsearch, using the lua script kpse_search.lua."""
-    kpse_find_input_data = ""
-    for _, n in nodes.items():
-        for k, v in n.mentioned_files.items():
-            # we don't know the \jobname by now, so we cannot search for index files
-            # (.idx/.ind/etc)
-            if k.startswith("<MAIN>."):
-                continue
-            exts = v.ext_str()
-            if v.extensions == "svg":
-                # support default placement of svg pre-converted images
-                # in "svg-inkscape/" where there is
-                # - <basename>_svg-tex.pdf_tex
-                # - <basename>_svg-tex.pdf
-                # TODO do we want to support different setups for "inkscapepath" setting?
-                bn_k = os.path.basename(k)
-                kpse_find_input_data += f"svg-inkscape/{bn_k}_svg-tex\npdf_tex\n"
-                kpse_find_input_data += f"svg-inkscape/{bn_k}_svg-tex\npdf\n"
-
-            kpse_find_input_data += f"{k}\n{exts}\n"
-=======
 def kpse_search_files(basedir: str, nodes: dict[str, ParsedTeXFile]) -> dict[str, dict[str, str]]:
     """Search for files using kpsearch, using the lua script kpse_search.lua."""
     kpse_find_input_data = ""
@@ -1150,9 +1127,18 @@
                 # (.idx/.ind/etc)
                 if k.startswith("<MAIN>."):
                     continue
+                if v.extensions == "svg":
+                    # support default placement of svg pre-converted images
+                    # in "svg-inkscape/" where there is
+                    # - <basename>_svg-tex.pdf_tex
+                    # - <basename>_svg-tex.pdf
+                    # TODO do we want to support different setups for "inkscapepath" setting?
+                    bn_k = os.path.basename(k)
+                    kpse_find_input_data += f"svg-inkscape/{bn_k}_svg-tex\npdf_tex\n"
+                    kpse_find_input_data += f"svg-inkscape/{bn_k}_svg-tex\npdf\n"
+
                 exts = v.ext_str()
                 kpse_find_input_data += f"{k}\n{exts}\n"
->>>>>>> a6938da2
     logging.debug("kpse_find_input_data ===%s===", kpse_find_input_data)
 
     if not kpse_find_input_data:
@@ -1166,11 +1152,7 @@
         check=True,
     )
 
-<<<<<<< HEAD
-    logging.debug("Received the following string from kpse_search.lua:\n%s", p.stdout)
-=======
     logging.debug("kpse_found return: ===\n%s\n===", p.stdout)
->>>>>>> a6938da2
 
     # read back the output information
     kpse_found: dict[str, dict[str, str]] = {}
@@ -1181,15 +1163,9 @@
         if found.startswith("./anc/"):
             # ignore ancillary files in the return, they should be marked
             # as not existing
-<<<<<<< HEAD
-            kpse_found[fname][found] = ""
-        else:
-            kpse_found[fname][found] = found[2:] if found.startswith("./") else found
-=======
             kpse_found[fname][exts] = ""
         else:
             kpse_found[fname][exts] = found[2:] if found.startswith("./") else found
->>>>>>> a6938da2
 
     logging.debug("kpse_found return ====%s===", kpse_found)
     return kpse_found
@@ -1200,47 +1176,6 @@
 ) -> dict[str, ParsedTeXFile]:
     """Update the parsed tex files with the location of used files."""
     for _, n in nodes.items():
-<<<<<<< HEAD
-        for f, v in n.mentioned_files.items():
-            exts = v.ext_str()
-            logging.debug("Extensions for current node/mentioned file: %s", exts)
-            if f in kpse_found:
-                found = kpse_found[f]
-            elif f.startswith("<MAIN>."):
-                # deal with index idx/ind files that are based on jobname
-                # and aren't found.
-                logging.debug(r"keeping \jobname file %s", f)
-                found = f
-            else:
-                logging.error("kpse_found not containing =%s=", f)
-                break
-            if found.startswith("SYSTEM:"):
-                # record system files serparately
-                n.used_system_files.append(found[7:])
-                continue
-            # if we don't find the file, and it is not loaded optionally, record it as issue
-            if found == "":
-                if n.mentioned_files[f].cmd != "InputIfFileExists":
-                    n.issues.append(TeXFileIssue(IssueType.file_not_found, f))
-                continue
-            if n.mentioned_files[f].type == FileType.tex:
-                n.used_tex_files.append(found)
-            elif n.mentioned_files[f].type == FileType.bib:
-                n.used_bib_files.append(found)
-            elif n.mentioned_files[f].type == FileType.bbl:
-                n.used_bbl_files.append(found)
-            elif n.mentioned_files[f].type == FileType.ind:
-                n.used_ind_files.append(found)
-            elif n.mentioned_files[f].type == FileType.idx:
-                n.used_idx_files.append(found)
-            elif n.mentioned_files[f].type == FileType.other:
-                n.used_other_files.append(found)
-            else:
-                raise PreflightException(f"Unknown file type {n.mentioned_files[f].type} for file {f}")
-        # n.update_engine_based_on_system_files()
-        # n.update_compiler_data()
-        # logging.debug("update_nodes_with_kpse_info: %s engine set to %s", n.filename, n.engine)
-=======
         for f, subv in n.mentioned_files.items():
             for cmd, v in subv.items():
                 v_exts = v.ext_str()
@@ -1280,7 +1215,6 @@
             # n.update_engine_based_on_system_files()
             # n.update_compiler_data()
             # logging.debug("update_nodes_with_kpse_info: %s engine set to %s", n.filename, n.engine)
->>>>>>> a6938da2
     return nodes
 
 
