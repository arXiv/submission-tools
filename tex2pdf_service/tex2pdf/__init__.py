--- conflicted
+++ resolved
@@ -23,19 +23,15 @@
 # Log level name may be different depending on the service provider
 LOG_LEVEL_NAME = os.environ.get("LOG_LEVEL_NAME", "severity")
 
-<<<<<<< HEAD
 TEXMF_ENV_VARS: list[str] = os.environ.get("TEXMF_ENV_VARS", "").split(",")
 ALLOWED_TEXMF_ENV_VARS: list[str] = [
     "TEXMFAUXTREES",
     "SOURCE_DATE_EPOCH",
     "FORCE_SOURCE_DATE",
 ]
-=======
-USE_ADDON_TREE: bool = os.environ.get("USE_ADDON_TREE") in ["y", "true"]
 
 MAX_TOPLEVEL_TEX_FILES: int = int(os.environ.get("MAX_TOPLEVEL_TEX_FILES", "1"))
 MAX_APPENDING_FILES: int = int(os.environ.get("MAX_APPENDING_FILES", "0"))
->>>>>>> 419ba398
 
 class CustomJsonFormatter(JsonFormatter):
     """Logging formatter to play nice with JSON logger"""
