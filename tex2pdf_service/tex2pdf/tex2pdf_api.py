--- conflicted
+++ resolved
@@ -15,11 +15,7 @@
 from starlette.responses import HTMLResponse, FileResponse
 from pydantic import BaseModel
 
-<<<<<<< HEAD
-from tex2pdf import MAX_TIME_BUDGET, TEXMF_ENV_VARS, ALLOWED_TEXMF_ENV_VARS
-=======
-from tex2pdf import MAX_TIME_BUDGET, USE_ADDON_TREE, MAX_TOPLEVEL_TEX_FILES, MAX_APPENDING_FILES
->>>>>>> 419ba398
+from tex2pdf import MAX_TIME_BUDGET, TEXMF_ENV_VARS, ALLOWED_TEXMF_ENV_VARS, MAX_TOPLEVEL_TEX_FILES, MAX_APPENDING_FILES
 from tex2pdf.converter_driver import ConverterDriver, ConversionOutcomeMaker
 from tex2pdf.service_logger import get_logger
 from tex2pdf.tarball import save_stream, prep_tempdir, RemovedSubmission, UnsupportedArchive
@@ -90,15 +86,9 @@
              STATCODE.HTTP_500_INTERNAL_SERVER_ERROR: {"model": Message}
          })
 async def convert_pdf(incoming: UploadFile,
-<<<<<<< HEAD
                       texmf_env_vars: typing.Annotated[list[str],
-                                                       Query(title="Additional TeX environment variables",
-                                                             description="Adds argument as addon texmf tree.")] = TEXMF_ENV_VARS,
-=======
-                      use_addon_tree: typing.Annotated[bool,
-                          Query(title="Use addon tree",
-                                description="Determines whether an addon tree is used.")] = USE_ADDON_TREE,
->>>>>>> 419ba398
+                          Query(title="Additional TeX environment variables",
+                                description="Adds argument as addon texmf tree.")] = TEXMF_ENV_VARS,
                       timeout: typing.Annotated[int | None,
                           Query(title="Time out", description="Time out in seconds.")] = None,
                       max_tex_files: typing.Annotated[int | None,
@@ -139,7 +129,6 @@
             except ValueError:
                 pass
             pass
-<<<<<<< HEAD
         # check and convert env vars
         texmf_env_vars_parsed: dict[str, str] = {}
         if texmf_env_vars:
@@ -152,14 +141,10 @@
                                  content={"message": f"Environment variable not allowed: {key}"})
                 texmf_env_vars_parsed[key] = shlex.quote(val)
         driver = ConverterDriver(tempdir, filename, texmf_env_vars=texmf_env_vars_parsed, tag=tag,
-                                 water=watermark_text, max_time_budget=timeout_secs)
-=======
-        driver = ConverterDriver(tempdir, filename, use_addon_tree=use_addon_tree, tag=tag,
                                  water=watermark_text, max_time_budget=timeout_secs,
                                  max_tex_files=max_tex_files,
                                  max_appending_files=max_appending_files
                                  )
->>>>>>> 419ba398
         try:
             _pdf_file = driver.generate_pdf()
         except RemovedSubmission:
